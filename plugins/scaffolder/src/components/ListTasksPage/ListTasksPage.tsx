/*
 * Copyright 2022 The Backstage Authors
 *
 * Licensed under the Apache License, Version 2.0 (the "License");
 * you may not use this file except in compliance with the License.
 * You may obtain a copy of the License at
 *
 *     http://www.apache.org/licenses/LICENSE-2.0
 *
 * Unless required by applicable law or agreed to in writing, software
 * distributed under the License is distributed on an "AS IS" BASIS,
 * WITHOUT WARRANTIES OR CONDITIONS OF ANY KIND, either express or implied.
 * See the License for the specific language governing permissions and
 * limitations under the License.
 */
import {
  Content,
  EmptyState,
  ErrorPanel,
  Header,
  Link,
  Page,
  Progress,
  Table,
} from '@backstage/core-components';
import { useApi, useRouteRef } from '@backstage/core-plugin-api';
import { CatalogFilterLayout } from '@backstage/plugin-catalog-react';
import useAsync from 'react-use/esm/useAsync';
import React, { useState } from 'react';
import {
  ScaffolderTask,
  scaffolderApiRef,
} from '@backstage/plugin-scaffolder-react';
import { OwnerListPicker } from './OwnerListPicker';
import {
  CreatedAtColumn,
  OwnerEntityColumn,
  TaskStatusColumn,
  TemplateTitleColumn,
} from './columns';
import { actionsRouteRef, editRouteRef, rootRouteRef } from '../../routes';
import { ScaffolderPageContextMenu } from '@backstage/plugin-scaffolder-react/alpha';
import { useNavigate } from 'react-router-dom';
import { useTranslationRef } from '@backstage/core-plugin-api/alpha';
import { scaffolderTranslationRef } from '../../translation';

export interface MyTaskPageProps {
  initiallySelectedFilter?: 'owned' | 'all';
}

const ListTaskPageContent = (props: MyTaskPageProps) => {
  const { initiallySelectedFilter = 'owned' } = props;
  const { t } = useTranslationRef(scaffolderTranslationRef);

  const scaffolderApi = useApi(scaffolderApiRef);
  const rootLink = useRouteRef(rootRouteRef);

  const [ownerFilter, setOwnerFilter] = useState(initiallySelectedFilter);
  const { value, loading, error } = useAsync(() => {
    if (scaffolderApi.listTasks) {
      return scaffolderApi.listTasks?.({ filterByOwnership: ownerFilter });
    }

    // eslint-disable-next-line no-console
    console.warn(
      'listTasks is not implemented in the scaffolderApi, please make sure to implement this method.',
    );

    return Promise.resolve({ tasks: [] });
  }, [scaffolderApi, ownerFilter]);

  if (loading) {
    return <Progress />;
  }

  if (error) {
    return (
<<<<<<< HEAD
      <CatalogFilterLayout>
        <CatalogFilterLayout.Filters>
          <OwnerListPicker
            filter={ownerFilter}
            onSelectOwner={id => setOwnerFilter(id)}
          />
        </CatalogFilterLayout.Filters>
        <CatalogFilterLayout.Content>
          <ErrorPanel error={error} />
          <EmptyState
            missing="info"
            title="No information to display"
            description="There are no tasks or there was an issue communicating with backend."
          />
        </CatalogFilterLayout.Content>
      </CatalogFilterLayout>
=======
      <>
        <ErrorPanel error={error} />
        <EmptyState
          missing="info"
          title={t('listTaskPage.content.emptyState.title')}
          description={t('listTaskPage.content.emptyState.description')}
        />
      </>
>>>>>>> e2462ded
    );
  }

  return (
    <CatalogFilterLayout>
      <CatalogFilterLayout.Filters>
        <OwnerListPicker
          filter={ownerFilter}
          onSelectOwner={id => setOwnerFilter(id)}
        />
      </CatalogFilterLayout.Filters>
      <CatalogFilterLayout.Content>
        <Table<ScaffolderTask>
          data={value?.tasks ?? []}
          title={t('listTaskPage.content.tableTitle')}
          columns={[
            {
              title: t('listTaskPage.content.tableCell.taskID'),
              field: 'id',
              render: row => (
                <Link to={`${rootLink()}/tasks/${row.id}`}>{row.id}</Link>
              ),
            },
            {
              title: t('listTaskPage.content.tableCell.template'),
              field: 'spec.templateInfo.entity.metadata.title',
              render: row => (
                <TemplateTitleColumn
                  entityRef={row.spec.templateInfo?.entityRef}
                />
              ),
            },
            {
              title: t('listTaskPage.content.tableCell.created'),
              field: 'createdAt',
              render: row => <CreatedAtColumn createdAt={row.createdAt} />,
            },
            {
              title: t('listTaskPage.content.tableCell.owner'),
              field: 'createdBy',
              render: row => (
                <OwnerEntityColumn entityRef={row.spec?.user?.ref} />
              ),
            },
            {
              title: t('listTaskPage.content.tableCell.status'),
              field: 'status',
              render: row => <TaskStatusColumn status={row.status} />,
            },
          ]}
        />
      </CatalogFilterLayout.Content>
    </CatalogFilterLayout>
  );
};

export const ListTasksPage = (props: MyTaskPageProps) => {
  const navigate = useNavigate();
  const editorLink = useRouteRef(editRouteRef);
  const actionsLink = useRouteRef(actionsRouteRef);
  const createLink = useRouteRef(rootRouteRef);
  const { t } = useTranslationRef(scaffolderTranslationRef);

  const scaffolderPageContextMenuProps = {
    onEditorClicked: () => navigate(editorLink()),
    onActionsClicked: () => navigate(actionsLink()),
    onTasksClicked: undefined,
    onCreateClicked: () => navigate(createLink()),
  };
  return (
    <Page themeId="home">
      <Header
        pageTitleOverride={t('listTaskPage.pageTitle')}
        title={t('listTaskPage.title')}
        subtitle={t('listTaskPage.subtitle')}
      >
        <ScaffolderPageContextMenu {...scaffolderPageContextMenuProps} />
      </Header>
      <Content>
        <ListTaskPageContent {...props} />
      </Content>
    </Page>
  );
};<|MERGE_RESOLUTION|>--- conflicted
+++ resolved
@@ -75,7 +75,6 @@
 
   if (error) {
     return (
-<<<<<<< HEAD
       <CatalogFilterLayout>
         <CatalogFilterLayout.Filters>
           <OwnerListPicker
@@ -87,21 +86,11 @@
           <ErrorPanel error={error} />
           <EmptyState
             missing="info"
-            title="No information to display"
-            description="There are no tasks or there was an issue communicating with backend."
+            title={t('listTaskPage.content.emptyState.title')}
+            description={t('listTaskPage.content.emptyState.description')}
           />
         </CatalogFilterLayout.Content>
       </CatalogFilterLayout>
-=======
-      <>
-        <ErrorPanel error={error} />
-        <EmptyState
-          missing="info"
-          title={t('listTaskPage.content.emptyState.title')}
-          description={t('listTaskPage.content.emptyState.description')}
-        />
-      </>
->>>>>>> e2462ded
     );
   }
 

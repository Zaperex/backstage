--- conflicted
+++ resolved
@@ -22,26 +22,14 @@
 import Router from 'express-promise-router';
 import { Logger } from 'winston';
 import {
+  GithubPublisher,
   JobProcessor,
   PreparerBuilder,
   RequiredTemplateValues,
-<<<<<<< HEAD
+  StageContext,
   TemplaterBase,
 } from '../scaffolder';
-import { StageContext } from '../scaffolder/jobs/types';
-import { GithubStorer } from '../scaffolder/stages/store/github';
 
-=======
-  StageContext,
-  GithubPublisher,
-} from '../scaffolder';
-import { TemplateEntityV1alpha1 } from '@backstage/catalog-model';
-import Docker from 'dockerode';
-import {} from '@backstage/backend-common';
-import { Octokit } from '@octokit/rest';
-
-import { JsonValue } from '@backstage/config';
->>>>>>> dcf062f9
 export interface RouterOptions {
   preparers: PreparerBuilder;
   templater: TemplaterBase;

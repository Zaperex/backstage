{
  "name": "@backstage/plugin-techdocs-backend",
  "version": "0.8.7",
  "main": "src/index.ts",
  "types": "src/index.ts",
  "license": "Apache-2.0",
  "private": false,
  "publishConfig": {
    "access": "public",
    "main": "dist/index.cjs.js",
    "types": "dist/index.d.ts"
  },
  "homepage": "https://backstage.io",
  "repository": {
    "type": "git",
    "url": "https://github.com/backstage/backstage",
    "directory": "plugins/techdocs-backend"
  },
  "keywords": [
    "backstage",
    "techdocs"
  ],
  "scripts": {
    "start": "backstage-cli backend:dev",
    "build": "backstage-cli backend:build",
    "lint": "backstage-cli lint",
    "test": "backstage-cli test",
    "prepack": "backstage-cli prepack",
    "postpack": "backstage-cli postpack",
    "clean": "backstage-cli clean"
  },
  "dependencies": {
    "@backstage/backend-common": "^0.8.6",
    "@backstage/catalog-client": "^0.3.16",
    "@backstage/catalog-model": "^0.9.0",
    "@backstage/config": "^0.1.5",
    "@backstage/errors": "^0.1.1",
<<<<<<< HEAD
    "@backstage/integration": "^0.5.8",
=======
    "@backstage/search-common": "^0.1.2",
>>>>>>> 3b50bd95
    "@backstage/techdocs-common": "^0.6.8",
    "@types/express": "^4.17.6",
    "cross-fetch": "^3.0.6",
    "dockerode": "^3.2.1",
    "express": "^4.17.1",
    "express-promise-router": "^4.1.0",
    "fs-extra": "9.1.0",
    "knex": "^0.95.1",
    "lodash": "^4.17.21",
    "p-limit": "^3.1.0",
    "winston": "^3.2.1"
  },
  "devDependencies": {
    "@backstage/cli": "^0.7.4",
    "@backstage/test-utils": "^0.1.14",
    "@types/dockerode": "^3.2.1",
    "msw": "^0.29.0",
    "supertest": "^6.1.3"
  },
  "files": [
    "dist",
    "config.d.ts"
  ],
  "configSchema": "config.d.ts"
}<|MERGE_RESOLUTION|>--- conflicted
+++ resolved
@@ -35,11 +35,8 @@
     "@backstage/catalog-model": "^0.9.0",
     "@backstage/config": "^0.1.5",
     "@backstage/errors": "^0.1.1",
-<<<<<<< HEAD
     "@backstage/integration": "^0.5.8",
-=======
     "@backstage/search-common": "^0.1.2",
->>>>>>> 3b50bd95
     "@backstage/techdocs-common": "^0.6.8",
     "@types/express": "^4.17.6",
     "cross-fetch": "^3.0.6",

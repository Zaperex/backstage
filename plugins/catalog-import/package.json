--- conflicted
+++ resolved
@@ -1,10 +1,6 @@
 {
   "name": "@backstage/plugin-catalog-import",
-<<<<<<< HEAD
-  "version": "0.12.11",
-=======
   "version": "0.12.12-next.0",
->>>>>>> 66ce8958
   "description": "A Backstage plugin the helps you import entities into your catalog",
   "backstage": {
     "role": "frontend-plugin",

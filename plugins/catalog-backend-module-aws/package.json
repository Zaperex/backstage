{
  "name": "@backstage/plugin-catalog-backend-module-aws",
<<<<<<< HEAD
  "version": "0.4.9",
=======
  "version": "0.4.10-next.0",
>>>>>>> 66ce8958
  "description": "A Backstage catalog backend module that helps integrate towards AWS",
  "backstage": {
    "role": "backend-plugin-module",
    "pluginId": "catalog",
    "pluginPackage": "@backstage/plugin-catalog-backend"
  },
  "publishConfig": {
    "access": "public"
  },
  "keywords": [
    "backstage"
  ],
  "homepage": "https://backstage.io",
  "repository": {
    "type": "git",
    "url": "https://github.com/backstage/backstage",
    "directory": "plugins/catalog-backend-module-aws"
  },
  "license": "Apache-2.0",
  "exports": {
    ".": "./src/index.ts",
    "./alpha": "./src/alpha.ts",
    "./package.json": "./package.json"
  },
  "main": "src/index.ts",
  "types": "src/index.ts",
  "typesVersions": {
    "*": {
      "alpha": [
        "src/alpha.ts"
      ],
      "package.json": [
        "package.json"
      ]
    }
  },
  "files": [
    "config.d.ts",
    "dist"
  ],
  "scripts": {
    "build": "backstage-cli package build",
    "clean": "backstage-cli package clean",
    "lint": "backstage-cli package lint",
    "prepack": "backstage-cli package prepack",
    "postpack": "backstage-cli package postpack",
    "start": "backstage-cli package start",
    "test": "backstage-cli package test"
  },
  "dependencies": {
    "@aws-sdk/client-eks": "^3.350.0",
    "@aws-sdk/client-organizations": "^3.350.0",
    "@aws-sdk/client-s3": "^3.350.0",
    "@aws-sdk/credential-providers": "^3.350.0",
    "@aws-sdk/middleware-endpoint": "^3.347.0",
    "@aws-sdk/types": "^3.347.0",
    "@backstage/backend-defaults": "workspace:^",
    "@backstage/backend-plugin-api": "workspace:^",
    "@backstage/catalog-model": "workspace:^",
    "@backstage/config": "workspace:^",
    "@backstage/errors": "workspace:^",
    "@backstage/integration": "workspace:^",
    "@backstage/integration-aws-node": "workspace:^",
    "@backstage/plugin-catalog-common": "workspace:^",
    "@backstage/plugin-catalog-node": "workspace:^",
    "@backstage/plugin-kubernetes-common": "workspace:^",
    "p-limit": "^3.0.2",
    "uuid": "^11.0.0",
    "winston": "^3.2.1"
  },
  "devDependencies": {
    "@aws-sdk/util-stream-node": "^3.350.0",
    "@backstage/backend-test-utils": "workspace:^",
    "@backstage/cli": "workspace:^",
    "aws-sdk-client-mock": "^4.0.0",
    "aws-sdk-client-mock-jest": "^4.0.0",
    "luxon": "^3.0.0",
    "yaml": "^2.0.0"
  },
  "configSchema": "config.d.ts"
}<|MERGE_RESOLUTION|>--- conflicted
+++ resolved
@@ -1,10 +1,6 @@
 {
   "name": "@backstage/plugin-catalog-backend-module-aws",
-<<<<<<< HEAD
-  "version": "0.4.9",
-=======
   "version": "0.4.10-next.0",
->>>>>>> 66ce8958
   "description": "A Backstage catalog backend module that helps integrate towards AWS",
   "backstage": {
     "role": "backend-plugin-module",

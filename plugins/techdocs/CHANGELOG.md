# @backstage/plugin-techdocs

<<<<<<< HEAD
=======
## 1.12.5-next.0

### Patch Changes

- Updated dependencies
  - @backstage/plugin-catalog-react@1.16.1-next.0
  - @backstage/core-compat-api@0.4.1-next.0
  - @backstage/catalog-client@1.9.1
  - @backstage/catalog-model@1.7.3
  - @backstage/config@1.3.2
  - @backstage/core-components@0.17.0
  - @backstage/core-plugin-api@1.10.5
  - @backstage/errors@1.2.7
  - @backstage/frontend-plugin-api@0.10.0
  - @backstage/integration@1.16.2
  - @backstage/integration-react@1.2.5
  - @backstage/theme@0.6.4
  - @backstage/plugin-auth-react@0.1.13
  - @backstage/plugin-search-common@1.2.17
  - @backstage/plugin-search-react@1.8.7
  - @backstage/plugin-techdocs-common@0.1.0
  - @backstage/plugin-techdocs-react@1.2.15

>>>>>>> 66ce8958
## 1.12.4

### Patch Changes

- fffe3c0: Fixed double scrollbar issue that would appear on the Entity TechDocs view page that would stop the page from full scrolling to the top when navigating to a new page
- 065e6b9: Excludes SVG styling from sanitization
- b5a8208: Added `TechDocsAddonsBlueprint` extension to allow adding of techdocs addons.
- ed1cb3e: Adds the page name of techdocs to the document's title.
- fe4abb8: Updates logic to check for SVG sources when inlining them.
- Updated dependencies
  - @backstage/core-components@0.17.0
  - @backstage/core-plugin-api@1.10.5
  - @backstage/integration@1.16.2
  - @backstage/plugin-search-react@1.8.7
  - @backstage/frontend-plugin-api@0.10.0
  - @backstage/plugin-catalog-react@1.16.0
  - @backstage/core-compat-api@0.4.0
  - @backstage/plugin-techdocs-react@1.2.15
  - @backstage/integration-react@1.2.5
  - @backstage/plugin-auth-react@0.1.13
  - @backstage/catalog-client@1.9.1
  - @backstage/catalog-model@1.7.3
  - @backstage/config@1.3.2
  - @backstage/errors@1.2.7
  - @backstage/theme@0.6.4
  - @backstage/plugin-search-common@1.2.17
  - @backstage/plugin-techdocs-common@0.1.0

## 1.12.4-next.2

### Patch Changes

- Updated dependencies
  - @backstage/frontend-plugin-api@0.10.0-next.2
  - @backstage/plugin-catalog-react@1.16.0-next.2
  - @backstage/core-compat-api@0.4.0-next.2
  - @backstage/core-components@0.16.5-next.1
  - @backstage/integration@1.16.2-next.0
  - @backstage/plugin-search-react@1.8.7-next.2
  - @backstage/plugin-techdocs-react@1.2.15-next.2
  - @backstage/catalog-client@1.9.1
  - @backstage/catalog-model@1.7.3
  - @backstage/config@1.3.2
  - @backstage/core-plugin-api@1.10.4
  - @backstage/errors@1.2.7
  - @backstage/integration-react@1.2.5-next.0
  - @backstage/theme@0.6.4
  - @backstage/plugin-auth-react@0.1.13-next.1
  - @backstage/plugin-search-common@1.2.17
  - @backstage/plugin-techdocs-common@0.1.0

## 1.12.4-next.1

### Patch Changes

- fffe3c0: Fixed double scrollbar issue that would appear on the Entity TechDocs view page that would stop the page from full scrolling to the top when navigating to a new page
- Updated dependencies
  - @backstage/core-components@0.16.5-next.0
  - @backstage/plugin-catalog-react@1.16.0-next.1
  - @backstage/core-compat-api@0.3.7-next.1
  - @backstage/catalog-client@1.9.1
  - @backstage/catalog-model@1.7.3
  - @backstage/config@1.3.2
  - @backstage/core-plugin-api@1.10.4
  - @backstage/errors@1.2.7
  - @backstage/frontend-plugin-api@0.9.6-next.1
  - @backstage/integration@1.16.1
  - @backstage/integration-react@1.2.4
  - @backstage/theme@0.6.4
  - @backstage/plugin-auth-react@0.1.13-next.0
  - @backstage/plugin-search-common@1.2.17
  - @backstage/plugin-search-react@1.8.7-next.1
  - @backstage/plugin-techdocs-common@0.1.0
  - @backstage/plugin-techdocs-react@1.2.15-next.1

## 1.12.4-next.0

### Patch Changes

- 065e6b9: Excludes svg styling from sanitization
- b5a8208: Added `TechDocsAddonsBlueprint` extension to allow adding of techdocs addons.
- ed1cb3e: Adds the page name of techdoc to the document's title.
- fe4abb8: Updates logic to check for SVG sources when inlining svgs.
- Updated dependencies
  - @backstage/plugin-search-react@1.8.7-next.0
  - @backstage/plugin-catalog-react@1.16.0-next.0
  - @backstage/plugin-techdocs-react@1.2.15-next.0
  - @backstage/frontend-plugin-api@0.9.6-next.0
  - @backstage/core-compat-api@0.3.7-next.0
  - @backstage/integration-react@1.2.4

## 1.12.3

### Patch Changes

- eb3d91a: Use the custom error page if provided for displaying errors instead of the default error page
- 524f0af: Add missing route ref to the `/alpha` entity content extension.
- f4be934: Changed the base URL in addLinkClickListener from window.location.origin to app.baseUrl for improved path handling. This fixes an issue where Backstage, when running on a subpath, was unable to handle non-Backstage URLs of the same origin correctly.
- 1f40e6b: Add optional props to `TechDocCustomHome` to allow for more flexibility:

  ```tsx
  import { TechDocsCustomHome } from '@backstage/plugin-techdocs';
  //...

  const options = { emptyRowsWhenPaging: false };
  const linkDestination = (entity: Entity): string | undefined => {
    return entity.metadata.annotations?.['external-docs'];
  };
  const techDocsTabsConfig = [
    {
      label: 'Recommended Documentation',
      panels: [
        {
          title: 'Golden Path',
          description: 'Documentation about standards to follow',
          panelType: 'DocsCardGrid',
          panelProps: { CustomHeader: () => <ContentHeader title='Golden Path'/> },
          filterPredicate: entity =>
            entity?.metadata?.tags?.includes('golden-path') ?? false,
        },
        {
          title: 'Recommended',
          description: 'Useful documentation',
          panelType: 'InfoCardGrid',
          panelProps: {
            CustomHeader: () => <ContentHeader title='Recommended' />
            linkDestination: linkDestination,
          },
          filterPredicate: entity =>
            entity?.metadata?.tags?.includes('recommended') ?? false,
        },
      ],
    },
    {
      label: 'Browse All',
      panels: [
        {
          description: 'Browse all docs',
          filterPredicate: filterEntity,
          panelType: 'TechDocsIndexPage',
          title: 'All',
          panelProps: { PageWrapper: React.Fragment, CustomHeader: React.Fragment, options: options },
        },
      ],
    },
  ];

  const AppRoutes = () => {
    <FlatRoutes>
      <Route
        path="/docs"
        element={
          <TechDocsCustomHome
            tabsConfig={techDocsTabsConfig}
            filter={{
              kind: ['Location', 'Resource', 'Component'],
              'metadata.annotations.featured-docs': CATALOG_FILTER_EXISTS,
            }}
            CustomPageWrapper={({ children }: React.PropsWithChildren<{}>) => (<PageWithHeader title="Docs" themeId="documentation">{children}</PageWithHeader>)}
          />
        }
      />
    </FlatRoutes>;
  };
  ```

  Add new Grid option called `InfoCardGrid` which is a more customizable card option for the Docs grid.

  ```tsx
  <InfoCardGrid
    entities={entities}
    linkContent="Learn more"
    linkDestination={entity => entity.metadata['external-docs']}
  />
  ```

  Expose existing `CustomDocsPanel` so that it can be used independently if desired.

  ```tsx
  const panels: PanelConfig[] = [
    {
      description: '',
      filterPredicate: entity => {},
      panelType: 'InfoCardGrid',
      title: 'Standards',
      panelProps: {
            CustomHeader: () => <ContentHeader title='Recommended' />
            linkDestination: linkDestination,
          },
    },
    {
      description: '',
      filterPredicate: entity => {},
      panelType: 'DocsCardGrid',
      title: 'Contribute',
    },
  ];
  {
    panels.map((config, index) => (
      <CustomDocsPanel
        key={index}
        config={config}
        entities={!!entities ? entities : []}
        index={index}
      />
    ));
  }
  ```

- 58ec9e7: Removed older versions of React packages as a preparatory step for upgrading to React 19. This commit does not introduce any functional changes, but removes dependencies on previous React versions, allowing for a cleaner upgrade path in subsequent commits.
- Updated dependencies
  - @backstage/plugin-search-react@1.8.6
  - @backstage/core-components@0.16.4
  - @backstage/plugin-catalog-react@1.15.2
  - @backstage/frontend-plugin-api@0.9.5
  - @backstage/integration-react@1.2.4
  - @backstage/core-compat-api@0.3.6
  - @backstage/core-plugin-api@1.10.4
  - @backstage/plugin-techdocs-react@1.2.14
  - @backstage/plugin-auth-react@0.1.12
  - @backstage/theme@0.6.4
  - @backstage/catalog-client@1.9.1
  - @backstage/catalog-model@1.7.3
  - @backstage/config@1.3.2
  - @backstage/errors@1.2.7
  - @backstage/integration@1.16.1
  - @backstage/plugin-search-common@1.2.17
  - @backstage/plugin-techdocs-common@0.1.0

## 1.12.3-next.3

### Patch Changes

- Updated dependencies
  - @backstage/frontend-plugin-api@0.9.5-next.3
  - @backstage/core-compat-api@0.3.6-next.3
  - @backstage/catalog-client@1.9.1
  - @backstage/catalog-model@1.7.3
  - @backstage/config@1.3.2
  - @backstage/core-components@0.16.4-next.1
  - @backstage/core-plugin-api@1.10.4-next.0
  - @backstage/errors@1.2.7
  - @backstage/integration@1.16.1
  - @backstage/integration-react@1.2.4-next.0
  - @backstage/theme@0.6.4-next.0
  - @backstage/plugin-auth-react@0.1.12-next.1
  - @backstage/plugin-catalog-react@1.15.2-next.3
  - @backstage/plugin-search-common@1.2.17
  - @backstage/plugin-search-react@1.8.6-next.3
  - @backstage/plugin-techdocs-common@0.1.0
  - @backstage/plugin-techdocs-react@1.2.14-next.1

## 1.12.3-next.2

### Patch Changes

- eb3d91a: Use the custom error page if provided for displaying errors instead of the default error page
- Updated dependencies
  - @backstage/core-components@0.16.4-next.1
  - @backstage/plugin-catalog-react@1.15.2-next.2
  - @backstage/catalog-client@1.9.1
  - @backstage/catalog-model@1.7.3
  - @backstage/config@1.3.2
  - @backstage/core-compat-api@0.3.6-next.2
  - @backstage/core-plugin-api@1.10.4-next.0
  - @backstage/errors@1.2.7
  - @backstage/frontend-plugin-api@0.9.5-next.2
  - @backstage/integration@1.16.1
  - @backstage/integration-react@1.2.4-next.0
  - @backstage/theme@0.6.4-next.0
  - @backstage/plugin-auth-react@0.1.12-next.1
  - @backstage/plugin-search-common@1.2.17
  - @backstage/plugin-search-react@1.8.6-next.2
  - @backstage/plugin-techdocs-common@0.1.0
  - @backstage/plugin-techdocs-react@1.2.14-next.1

## 1.12.2-next.1

### Patch Changes

- 524f0af: Add missing route ref to the `/alpha` entity content extension.
- 58ec9e7: Removed older versions of React packages as a preparatory step for upgrading to React 19. This commit does not introduce any functional changes, but removes dependencies on previous React versions, allowing for a cleaner upgrade path in subsequent commits.
- Updated dependencies
  - @backstage/core-components@0.16.4-next.0
  - @backstage/frontend-plugin-api@0.9.5-next.1
  - @backstage/integration-react@1.2.4-next.0
  - @backstage/core-compat-api@0.3.6-next.1
  - @backstage/core-plugin-api@1.10.4-next.0
  - @backstage/plugin-techdocs-react@1.2.14-next.0
  - @backstage/plugin-catalog-react@1.15.2-next.1
  - @backstage/plugin-search-react@1.8.6-next.1
  - @backstage/plugin-auth-react@0.1.12-next.0
  - @backstage/theme@0.6.4-next.0
  - @backstage/catalog-client@1.9.1
  - @backstage/catalog-model@1.7.3
  - @backstage/config@1.3.2
  - @backstage/errors@1.2.7
  - @backstage/integration@1.16.1
  - @backstage/plugin-search-common@1.2.17
  - @backstage/plugin-techdocs-common@0.1.0

## 1.12.2-next.0

### Patch Changes

- f4be934: Changed the base URL in addLinkClickListener from window.location.origin to app.baseUrl for improved path handling. This fixes an issue where Backstage, when running on a subpath, was unable to handle non-Backstage URLs of the same origin correctly.
- 1f40e6b: Add optional props to `TechDocCustomHome` to allow for more flexibility:

  ```tsx
  import { TechDocsCustomHome } from '@backstage/plugin-techdocs';
  //...

  const options = { emptyRowsWhenPaging: false };
  const linkDestination = (entity: Entity): string | undefined => {
    return entity.metadata.annotations?.['external-docs'];
  };
  const techDocsTabsConfig = [
    {
      label: 'Recommended Documentation',
      panels: [
        {
          title: 'Golden Path',
          description: 'Documentation about standards to follow',
          panelType: 'DocsCardGrid',
          panelProps: { CustomHeader: () => <ContentHeader title='Golden Path'/> },
          filterPredicate: entity =>
            entity?.metadata?.tags?.includes('golden-path') ?? false,
        },
        {
          title: 'Recommended',
          description: 'Useful documentation',
          panelType: 'InfoCardGrid',
          panelProps: {
            CustomHeader: () => <ContentHeader title='Recommended' />
            linkDestination: linkDestination,
          },
          filterPredicate: entity =>
            entity?.metadata?.tags?.includes('recommended') ?? false,
        },
      ],
    },
    {
      label: 'Browse All',
      panels: [
        {
          description: 'Browse all docs',
          filterPredicate: filterEntity,
          panelType: 'TechDocsIndexPage',
          title: 'All',
          panelProps: { PageWrapper: React.Fragment, CustomHeader: React.Fragment, options: options },
        },
      ],
    },
  ];

  const AppRoutes = () => {
    <FlatRoutes>
      <Route
        path="/docs"
        element={
          <TechDocsCustomHome
            tabsConfig={techDocsTabsConfig}
            filter={{
              kind: ['Location', 'Resource', 'Component'],
              'metadata.annotations.featured-docs': CATALOG_FILTER_EXISTS,
            }}
            CustomPageWrapper={({ children }: React.PropsWithChildren<{}>) => (<PageWithHeader title="Docs" themeId="documentation">{children}</PageWithHeader>)}
          />
        }
      />
    </FlatRoutes>;
  };
  ```

  Add new Grid option called `InfoCardGrid` which is a more customizable card option for the Docs grid.

  ```tsx
  <InfoCardGrid
    entities={entities}
    linkContent="Learn more"
    linkDestination={entity => entity.metadata['external-docs']}
  />
  ```

  Expose existing `CustomDocsPanel` so that it can be used independently if desired.

  ```tsx
  const panels: PanelConfig[] = [
    {
      description: '',
      filterPredicate: entity => {},
      panelType: 'InfoCardGrid',
      title: 'Standards',
      panelProps: {
            CustomHeader: () => <ContentHeader title='Recommended' />
            linkDestination: linkDestination,
          },
    },
    {
      description: '',
      filterPredicate: entity => {},
      panelType: 'DocsCardGrid',
      title: 'Contribute',
    },
  ];
  {
    panels.map((config, index) => (
      <CustomDocsPanel
        key={index}
        config={config}
        entities={!!entities ? entities : []}
        index={index}
      />
    ));
  }
  ```

- Updated dependencies
  - @backstage/plugin-search-react@1.8.6-next.0
  - @backstage/frontend-plugin-api@0.9.5-next.0
  - @backstage/catalog-client@1.9.1
  - @backstage/catalog-model@1.7.3
  - @backstage/config@1.3.2
  - @backstage/core-compat-api@0.3.6-next.0
  - @backstage/core-components@0.16.3
  - @backstage/core-plugin-api@1.10.3
  - @backstage/errors@1.2.7
  - @backstage/integration@1.16.1
  - @backstage/integration-react@1.2.3
  - @backstage/theme@0.6.3
  - @backstage/plugin-auth-react@0.1.11
  - @backstage/plugin-catalog-react@1.15.2-next.0
  - @backstage/plugin-search-common@1.2.17
  - @backstage/plugin-techdocs-common@0.1.0
  - @backstage/plugin-techdocs-react@1.2.13

## 1.12.1

### Patch Changes

- 3710b35: Allow passing down `withSearch` prop to `EntityTechdocsContent` component since it was `true` by default, now user can use the `EntityTechdocsContent` component _without_ showing the search field on top of the content.
- Updated dependencies
  - @backstage/plugin-catalog-react@1.15.1
  - @backstage/frontend-plugin-api@0.9.4
  - @backstage/core-plugin-api@1.10.3
  - @backstage/core-components@0.16.3
  - @backstage/integration@1.16.1
  - @backstage/catalog-model@1.7.3
  - @backstage/config@1.3.2
  - @backstage/core-compat-api@0.3.5
  - @backstage/errors@1.2.7
  - @backstage/integration-react@1.2.3
  - @backstage/theme@0.6.3
  - @backstage/plugin-auth-react@0.1.11
  - @backstage/plugin-search-common@1.2.17
  - @backstage/plugin-search-react@1.8.5
  - @backstage/plugin-techdocs-common@0.1.0
  - @backstage/plugin-techdocs-react@1.2.13

## 1.12.1-next.1

### Patch Changes

- 3710b35: Allow passing down `withSearch` prop to `EntityTechdocsContent` component since it was `true` by default, now user can use the `EntityTechdocsContent` component _without_ showing the search field on top of the content.
- Updated dependencies
  - @backstage/frontend-plugin-api@0.9.4-next.0
  - @backstage/core-plugin-api@1.10.3-next.0
  - @backstage/core-compat-api@0.3.5-next.0
  - @backstage/plugin-catalog-react@1.15.1-next.1
  - @backstage/plugin-search-react@1.8.5-next.0
  - @backstage/core-components@0.16.3-next.0
  - @backstage/integration-react@1.2.3-next.0
  - @backstage/plugin-auth-react@0.1.11-next.0
  - @backstage/plugin-techdocs-react@1.2.13-next.0
  - @backstage/catalog-model@1.7.3-next.0
  - @backstage/config@1.3.2-next.0
  - @backstage/errors@1.2.7-next.0
  - @backstage/plugin-search-common@1.2.17-next.0
  - @backstage/integration@1.16.1-next.0
  - @backstage/theme@0.6.3
  - @backstage/plugin-techdocs-common@0.1.0

## 1.12.1-next.0

### Patch Changes

- Updated dependencies
  - @backstage/plugin-catalog-react@1.15.1-next.0
  - @backstage/integration-react@1.2.2
  - @backstage/core-compat-api@0.3.4

## 1.12.0

### Minor Changes

- e153ca6: Add pagination support to TechDocs Index Page and make it the default

### Patch Changes

- 7d8777d: Added support for the Search bar in docs residing in the entity page tab, and not only the global "/docs" page.
- Updated dependencies
  - @backstage/plugin-catalog-react@1.15.0
  - @backstage/integration@1.16.0
  - @backstage/plugin-search-react@1.8.4
  - @backstage/core-compat-api@0.3.4
  - @backstage/frontend-plugin-api@0.9.3
  - @backstage/theme@0.6.3
  - @backstage/core-components@0.16.2
  - @backstage/errors@1.2.6
  - @backstage/catalog-model@1.7.2
  - @backstage/config@1.3.1
  - @backstage/core-plugin-api@1.10.2
  - @backstage/integration-react@1.2.2
  - @backstage/plugin-auth-react@0.1.10
  - @backstage/plugin-search-common@1.2.16
  - @backstage/plugin-techdocs-common@0.1.0
  - @backstage/plugin-techdocs-react@1.2.12

## 1.11.3-next.2

### Patch Changes

- Updated dependencies
  - @backstage/core-compat-api@0.3.4-next.2
  - @backstage/plugin-catalog-react@1.14.3-next.2
  - @backstage/errors@1.2.6-next.0
  - @backstage/catalog-model@1.7.2-next.0
  - @backstage/config@1.3.1-next.0
  - @backstage/core-components@0.16.2-next.2
  - @backstage/core-plugin-api@1.10.2-next.0
  - @backstage/frontend-plugin-api@0.9.3-next.2
  - @backstage/integration@1.16.0-next.1
  - @backstage/integration-react@1.2.2-next.1
  - @backstage/theme@0.6.3-next.0
  - @backstage/plugin-auth-react@0.1.10-next.2
  - @backstage/plugin-search-common@1.2.16-next.0
  - @backstage/plugin-search-react@1.8.4-next.2
  - @backstage/plugin-techdocs-common@0.1.0
  - @backstage/plugin-techdocs-react@1.2.12-next.2

## 1.11.3-next.1

### Patch Changes

- Updated dependencies
  - @backstage/plugin-catalog-react@1.14.3-next.1
  - @backstage/core-components@0.16.2-next.1
  - @backstage/catalog-model@1.7.1
  - @backstage/config@1.3.0
  - @backstage/core-compat-api@0.3.4-next.1
  - @backstage/core-plugin-api@1.10.1
  - @backstage/errors@1.2.5
  - @backstage/frontend-plugin-api@0.9.3-next.1
  - @backstage/integration@1.16.0-next.0
  - @backstage/integration-react@1.2.2-next.0
  - @backstage/theme@0.6.3-next.0
  - @backstage/plugin-auth-react@0.1.10-next.1
  - @backstage/plugin-search-common@1.2.15
  - @backstage/plugin-search-react@1.8.4-next.1
  - @backstage/plugin-techdocs-common@0.1.0
  - @backstage/plugin-techdocs-react@1.2.12-next.1

## 1.11.3-next.0

### Patch Changes

- 7d8777d: Added support for the Search bar in docs residing in the entity page tab, and not only the global "/docs" page.
- Updated dependencies
  - @backstage/integration@1.16.0-next.0
  - @backstage/plugin-search-react@1.8.4-next.0
  - @backstage/plugin-catalog-react@1.14.3-next.0
  - @backstage/frontend-plugin-api@0.9.3-next.0
  - @backstage/theme@0.6.3-next.0
  - @backstage/catalog-model@1.7.1
  - @backstage/config@1.3.0
  - @backstage/core-compat-api@0.3.4-next.0
  - @backstage/core-components@0.16.2-next.0
  - @backstage/core-plugin-api@1.10.1
  - @backstage/errors@1.2.5
  - @backstage/integration-react@1.2.2-next.0
  - @backstage/plugin-auth-react@0.1.10-next.0
  - @backstage/plugin-search-common@1.2.15
  - @backstage/plugin-techdocs-common@0.1.0
  - @backstage/plugin-techdocs-react@1.2.12-next.0

## 1.11.1

### Patch Changes

- 37a7810: Fixed an issue where `<TechDocsReaderPageContent />` would re-render infinitely under certain conditions.
- e937ae7: Fix an issue with index page of documentation site being re-rendered.
- 90246a9: Fix techdocs config schema for custom elements sanitizer
- 605bdc0: Avoid page re-rendering when clicking on anchor links in the same documentation page.
- 4f0cb89: Added DomPurify sanitizer configuration for custom elements implementing RFC https://github.com/backstage/backstage/issues/26988.
  See https://backstage.io/docs/features/techdocs/how-to-guides#how-to-enable-custom-elements-in-techdocs for how to enable it in the configuration.
- f246178: Removed `canvas` dev dependency.
- 4a2f73a: Fix an issue that caused the current documentation page to be re-rendered when navigating to
  another one.
- Updated dependencies
  - @backstage/config@1.3.0
  - @backstage/theme@0.6.1
  - @backstage/plugin-catalog-react@1.14.1
  - @backstage/core-components@0.16.0
  - @backstage/plugin-techdocs-react@1.2.10
  - @backstage/catalog-model@1.7.1
  - @backstage/core-compat-api@0.3.2
  - @backstage/core-plugin-api@1.10.1
  - @backstage/errors@1.2.5
  - @backstage/frontend-plugin-api@0.9.1
  - @backstage/integration@1.15.2
  - @backstage/integration-react@1.2.1
  - @backstage/plugin-auth-react@0.1.8
  - @backstage/plugin-search-common@1.2.15
  - @backstage/plugin-search-react@1.8.2
  - @backstage/plugin-techdocs-common@0.1.0

## 1.11.1-next.3

### Patch Changes

- e937ae7: Fix an issue with index page of documentation site being re-rendered.
- Updated dependencies
  - @backstage/core-components@0.16.0-next.2
  - @backstage/plugin-catalog-react@1.14.1-next.3
  - @backstage/core-compat-api@0.3.2-next.2
  - @backstage/catalog-model@1.7.0
  - @backstage/config@1.2.0
  - @backstage/core-plugin-api@1.10.0
  - @backstage/errors@1.2.4
  - @backstage/frontend-plugin-api@0.9.1-next.2
  - @backstage/integration@1.15.1
  - @backstage/integration-react@1.2.0
  - @backstage/theme@0.6.1-next.0
  - @backstage/plugin-auth-react@0.1.8-next.2
  - @backstage/plugin-search-common@1.2.14
  - @backstage/plugin-search-react@1.8.2-next.2
  - @backstage/plugin-techdocs-common@0.1.0
  - @backstage/plugin-techdocs-react@1.2.10-next.2

## 1.11.1-next.2

### Patch Changes

- Updated dependencies
  - @backstage/plugin-catalog-react@1.14.1-next.2
  - @backstage/catalog-model@1.7.0
  - @backstage/config@1.2.0
  - @backstage/core-compat-api@0.3.2-next.1
  - @backstage/core-components@0.16.0-next.1
  - @backstage/core-plugin-api@1.10.0
  - @backstage/errors@1.2.4
  - @backstage/frontend-plugin-api@0.9.1-next.1
  - @backstage/integration@1.15.1
  - @backstage/integration-react@1.2.0
  - @backstage/theme@0.6.1-next.0
  - @backstage/plugin-auth-react@0.1.8-next.1
  - @backstage/plugin-search-common@1.2.14
  - @backstage/plugin-search-react@1.8.2-next.1
  - @backstage/plugin-techdocs-common@0.1.0
  - @backstage/plugin-techdocs-react@1.2.10-next.1

## 1.11.1-next.1

### Patch Changes

- 90246a9: Fix techdocs config schema for custom elements sanitizer
- Updated dependencies
  - @backstage/theme@0.6.1-next.0
  - @backstage/catalog-model@1.7.0
  - @backstage/config@1.2.0
  - @backstage/core-compat-api@0.3.2-next.1
  - @backstage/core-components@0.16.0-next.1
  - @backstage/core-plugin-api@1.10.0
  - @backstage/errors@1.2.4
  - @backstage/frontend-plugin-api@0.9.1-next.1
  - @backstage/integration@1.15.1
  - @backstage/integration-react@1.2.0
  - @backstage/plugin-auth-react@0.1.8-next.1
  - @backstage/plugin-catalog-react@1.14.1-next.1
  - @backstage/plugin-search-common@1.2.14
  - @backstage/plugin-search-react@1.8.2-next.1
  - @backstage/plugin-techdocs-common@0.1.0
  - @backstage/plugin-techdocs-react@1.2.10-next.1

## 1.11.1-next.0

### Patch Changes

- 605bdc0: Avoid page re-rendering when clicking on anchor links in the same documentation page.
- 4f0cb89: Added DomPurify sanitizer configuration for custom elements implementing RFC https://github.com/backstage/backstage/issues/26988.
  See https://backstage.io/docs/features/techdocs/how-to-guides#how-to-enable-custom-elements-in-techdocs for how to enable it in the configuration.
- f246178: Removed `canvas` dev dependency.
- 4a2f73a: Fix an issue that caused the current documentation page to be re-rendered when navigating to
  another one.
- Updated dependencies
  - @backstage/core-components@0.16.0-next.0
  - @backstage/plugin-techdocs-react@1.2.10-next.0
  - @backstage/catalog-model@1.7.0
  - @backstage/config@1.2.0
  - @backstage/core-compat-api@0.3.2-next.0
  - @backstage/core-plugin-api@1.10.0
  - @backstage/errors@1.2.4
  - @backstage/frontend-plugin-api@0.9.1-next.0
  - @backstage/integration@1.15.1
  - @backstage/integration-react@1.2.0
  - @backstage/theme@0.6.0
  - @backstage/plugin-auth-react@0.1.8-next.0
  - @backstage/plugin-catalog-react@1.14.1-next.0
  - @backstage/plugin-search-common@1.2.14
  - @backstage/plugin-search-react@1.8.2-next.0
  - @backstage/plugin-techdocs-common@0.1.0

## 1.11.0

### Minor Changes

- e77ff3d: Adds support for custom background colors in code blocks and inline code within TechDocs.

### Patch Changes

- e969dc7: Move `@types/react` to a peer dependency.
- a77cb40: Make `emptyState` input optional on `entity-content:techdocs` extension so that
  the default empty state extension works correctly.
- e918061: Add support for mkdocs material palette conditional hashes.
- 720a2f9: Updated dependency `git-url-parse` to `^15.0.0`.
- e8b4966: Use more of the available space for the navigation sidebar.
- Updated dependencies
  - @backstage/core-components@0.15.1
  - @backstage/frontend-plugin-api@0.9.0
  - @backstage/integration-react@1.2.0
  - @backstage/core-compat-api@0.3.1
  - @backstage/core-plugin-api@1.10.0
  - @backstage/plugin-techdocs-react@1.2.9
  - @backstage/plugin-catalog-react@1.14.0
  - @backstage/plugin-search-react@1.8.1
  - @backstage/plugin-auth-react@0.1.7
  - @backstage/theme@0.6.0
  - @backstage/integration@1.15.1
  - @backstage/catalog-model@1.7.0
  - @backstage/config@1.2.0
  - @backstage/errors@1.2.4
  - @backstage/plugin-search-common@1.2.14
  - @backstage/plugin-techdocs-common@0.1.0

## 1.11.0-next.2

### Minor Changes

- e77ff3d: Adds support for custom background colors in code blocks and inline code within TechDocs.

### Patch Changes

- e918061: Add support for mkdocs material palette conditional hashes.
- 720a2f9: Updated dependency `git-url-parse` to `^15.0.0`.
- e8b4966: Use more of the available space for the navigation sidebar.
- Updated dependencies
  - @backstage/plugin-catalog-react@1.14.0-next.2
  - @backstage/integration@1.15.1-next.1
  - @backstage/theme@0.6.0-next.1
  - @backstage/catalog-model@1.7.0
  - @backstage/config@1.2.0
  - @backstage/core-compat-api@0.3.1-next.2
  - @backstage/core-components@0.15.1-next.2
  - @backstage/core-plugin-api@1.10.0-next.1
  - @backstage/errors@1.2.4
  - @backstage/frontend-plugin-api@0.9.0-next.2
  - @backstage/integration-react@1.2.0-next.2
  - @backstage/plugin-auth-react@0.1.7-next.2
  - @backstage/plugin-search-common@1.2.14
  - @backstage/plugin-search-react@1.8.1-next.2
  - @backstage/plugin-techdocs-common@0.1.0
  - @backstage/plugin-techdocs-react@1.2.9-next.2

## 1.10.11-next.1

### Patch Changes

- e969dc7: Move `@types/react` to a peer dependency.
- Updated dependencies
  - @backstage/core-components@0.15.1-next.1
  - @backstage/frontend-plugin-api@0.9.0-next.1
  - @backstage/integration-react@1.2.0-next.1
  - @backstage/core-compat-api@0.3.1-next.1
  - @backstage/core-plugin-api@1.10.0-next.1
  - @backstage/plugin-techdocs-react@1.2.9-next.1
  - @backstage/plugin-catalog-react@1.14.0-next.1
  - @backstage/plugin-search-react@1.8.1-next.1
  - @backstage/plugin-auth-react@0.1.7-next.1
  - @backstage/theme@0.5.8-next.0
  - @backstage/integration@1.15.1-next.0
  - @backstage/catalog-model@1.7.0
  - @backstage/config@1.2.0
  - @backstage/errors@1.2.4
  - @backstage/plugin-search-common@1.2.14
  - @backstage/plugin-techdocs-common@0.1.0

## 1.10.10-next.0

### Patch Changes

- a77cb40: Make `emptyState` input optional on `entity-content:techdocs` extension so that
  the default empty state extension works correctly.
- Updated dependencies
  - @backstage/frontend-plugin-api@0.9.0-next.0
  - @backstage/core-compat-api@0.3.1-next.0
  - @backstage/core-components@0.15.1-next.0
  - @backstage/core-plugin-api@1.10.0-next.0
  - @backstage/plugin-catalog-react@1.13.1-next.0
  - @backstage/plugin-search-react@1.8.1-next.0
  - @backstage/catalog-model@1.7.0
  - @backstage/config@1.2.0
  - @backstage/errors@1.2.4
  - @backstage/integration@1.15.0
  - @backstage/integration-react@1.1.32-next.0
  - @backstage/theme@0.5.7
  - @backstage/plugin-auth-react@0.1.7-next.0
  - @backstage/plugin-search-common@1.2.14
  - @backstage/plugin-techdocs-common@0.1.0
  - @backstage/plugin-techdocs-react@1.2.9-next.0

## 1.10.9

### Patch Changes

- c891b69: Add `FavoriteToggle` in `core-components` to standardise favorite marking
- fec8b57: Updated exports to use the new type parameters for extensions and extension blueprints.
- fe94ad8: Fixes left navigation positioning when using mkdocs blog plugin
- b0206dc: Added support for setting page status with 'new' and 'deprecated' values, allowing visual indication of page status in TechDocs. To use include the following at the top of your markdown file:

  ```markdown
  ---
  status: new
  ---
  ```

- 836127c: Updated dependency `@testing-library/react` to `^16.0.0`.
- c7cb4c0: Add `empty-state:techdocs/entity-content` extension to allow overriding the empty state for the entity page techdocs tab.
- 97db53e: Enhanced the table hover effect with a lighter color and updated the border radius to align with Backstage's theme styling
- Updated dependencies
  - @backstage/core-components@0.15.0
  - @backstage/plugin-catalog-react@1.13.0
  - @backstage/frontend-plugin-api@0.8.0
  - @backstage/plugin-techdocs-react@1.2.8
  - @backstage/core-compat-api@0.3.0
  - @backstage/plugin-search-react@1.8.0
  - @backstage/integration-react@1.1.31
  - @backstage/catalog-model@1.7.0
  - @backstage/integration@1.15.0
  - @backstage/core-plugin-api@1.9.4
  - @backstage/theme@0.5.7
  - @backstage/plugin-auth-react@0.1.6
  - @backstage/config@1.2.0
  - @backstage/errors@1.2.4
  - @backstage/plugin-search-common@1.2.14
  - @backstage/plugin-techdocs-common@0.1.0

## 1.10.9-next.2

### Patch Changes

- c891b69: Add `FavoriteToggle` in `core-components` to standardise favorite marking
- 836127c: Updated dependency `@testing-library/react` to `^16.0.0`.
- 97db53e: Enhanced the table hover effect with a lighter color and updated the border radius to align with Backstage's theme styling
- Updated dependencies
  - @backstage/core-components@0.14.11-next.1
  - @backstage/plugin-catalog-react@1.13.0-next.2
  - @backstage/integration-react@1.1.31-next.0
  - @backstage/plugin-search-react@1.8.0-next.2
  - @backstage/integration@1.15.0-next.0
  - @backstage/core-compat-api@0.3.0-next.2
  - @backstage/core-plugin-api@1.9.4-next.0
  - @backstage/frontend-plugin-api@0.8.0-next.2
  - @backstage/theme@0.5.7-next.0
  - @backstage/plugin-auth-react@0.1.6-next.1
  - @backstage/plugin-techdocs-react@1.2.8-next.2
  - @backstage/catalog-model@1.6.0
  - @backstage/config@1.2.0
  - @backstage/errors@1.2.4
  - @backstage/plugin-search-common@1.2.14
  - @backstage/plugin-techdocs-common@0.1.0

## 1.10.9-next.1

### Patch Changes

- Updated dependencies
  - @backstage/frontend-plugin-api@0.8.0-next.1
  - @backstage/core-compat-api@0.3.0-next.1
  - @backstage/core-components@0.14.11-next.0
  - @backstage/plugin-catalog-react@1.12.4-next.1
  - @backstage/catalog-model@1.6.0
  - @backstage/config@1.2.0
  - @backstage/core-plugin-api@1.9.3
  - @backstage/errors@1.2.4
  - @backstage/integration@1.14.0
  - @backstage/integration-react@1.1.30
  - @backstage/theme@0.5.6
  - @backstage/plugin-auth-react@0.1.6-next.0
  - @backstage/plugin-search-common@1.2.14
  - @backstage/plugin-search-react@1.8.0-next.1
  - @backstage/plugin-techdocs-common@0.1.0
  - @backstage/plugin-techdocs-react@1.2.8-next.1

## 1.10.9-next.0

### Patch Changes

- fec8b57: Updated exports to use the new type parameters for extensions and extension blueprints.
- Updated dependencies
  - @backstage/frontend-plugin-api@0.8.0-next.0
  - @backstage/plugin-techdocs-react@1.2.8-next.0
  - @backstage/core-compat-api@0.2.9-next.0
  - @backstage/plugin-catalog-react@1.12.4-next.0
  - @backstage/plugin-search-react@1.8.0-next.0
  - @backstage/catalog-model@1.6.0
  - @backstage/config@1.2.0
  - @backstage/core-components@0.14.10
  - @backstage/core-plugin-api@1.9.3
  - @backstage/errors@1.2.4
  - @backstage/integration@1.14.0
  - @backstage/integration-react@1.1.30
  - @backstage/theme@0.5.6
  - @backstage/plugin-auth-react@0.1.5
  - @backstage/plugin-search-common@1.2.14
  - @backstage/plugin-techdocs-common@0.1.0

## 1.10.8

### Patch Changes

- 69bd940: Use annotation constants from new techdocs-common package.
- c7603e8: Deprecate the old pattern of `create*Extension`, and replace it with the equivalent Blueprint implementation instead
- 27794d1: Allow for more granular control of TechDocsReaderPage styling. Theme overrides can now be provided to TechDocs without affecting the theme in other areas of Backstage.
- 4490d73: Refactor TechDocs' mkdocs-redirects support.
- 8543e72: TechDocs redirect feature now includes a notification to the user before they are redirected.
- 67e76f2: TechDocs now supports the `mkdocs-redirects` plugin. Redirects defined using the `mkdocs-redirect` plugin will be handled automatically in TechDocs. Redirecting to external urls is not supported. In the case that an external redirect url is provided, TechDocs will redirect to the current documentation site home.
- bdc5471: Fixed issue where header styles were incorrectly generated when themes used CSS variables to define font size.
- 6349099: Added config input type to the extensions
- Updated dependencies
  - @backstage/frontend-plugin-api@0.7.0
  - @backstage/plugin-catalog-react@1.12.3
  - @backstage/plugin-search-react@1.7.14
  - @backstage/core-components@0.14.10
  - @backstage/core-compat-api@0.2.8
  - @backstage/plugin-search-common@1.2.14
  - @backstage/integration@1.14.0
  - @backstage/plugin-techdocs-common@0.1.0
  - @backstage/plugin-auth-react@0.1.5
  - @backstage/catalog-model@1.6.0
  - @backstage/config@1.2.0
  - @backstage/core-plugin-api@1.9.3
  - @backstage/errors@1.2.4
  - @backstage/integration-react@1.1.30
  - @backstage/theme@0.5.6
  - @backstage/plugin-techdocs-react@1.2.7

## 1.10.8-next.3

### Patch Changes

- 27794d1: Allow for more granular control of TechDocsReaderPage styling. Theme overrides can now be provided to TechDocs without affecting the theme in other areas of Backstage.
- 8543e72: TechDocs redirect feature now includes a notification to the user before they are redirected.
- Updated dependencies
  - @backstage/frontend-plugin-api@0.7.0-next.3
  - @backstage/catalog-model@1.6.0-next.0
  - @backstage/core-compat-api@0.2.8-next.3
  - @backstage/plugin-catalog-react@1.12.3-next.3
  - @backstage/plugin-search-react@1.7.14-next.3
  - @backstage/config@1.2.0
  - @backstage/core-components@0.14.10-next.0
  - @backstage/core-plugin-api@1.9.3
  - @backstage/errors@1.2.4
  - @backstage/integration@1.14.0-next.0
  - @backstage/integration-react@1.1.30-next.0
  - @backstage/theme@0.5.6
  - @backstage/plugin-auth-react@0.1.5-next.0
  - @backstage/plugin-search-common@1.2.14-next.1
  - @backstage/plugin-techdocs-common@0.1.0-next.0
  - @backstage/plugin-techdocs-react@1.2.7-next.1

## 1.10.8-next.2

### Patch Changes

- 67e76f2: TechDocs now supports the `mkdocs-redirects` plugin. Redirects defined using the `mkdocs-redirect` plugin will be handled automatically in TechDocs. Redirecting to external urls is not supported. In the case that an external redirect url is provided, TechDocs will redirect to the current documentation site home.
- bdc5471: Fixed issue where header styles were incorrectly generated when themes used CSS variables to define font size.
- Updated dependencies
  - @backstage/frontend-plugin-api@0.7.0-next.2
  - @backstage/core-compat-api@0.2.8-next.2
  - @backstage/plugin-search-common@1.2.14-next.1
  - @backstage/plugin-search-react@1.7.14-next.2
  - @backstage/plugin-catalog-react@1.12.3-next.2
  - @backstage/integration@1.14.0-next.0
  - @backstage/catalog-model@1.5.0
  - @backstage/config@1.2.0
  - @backstage/core-components@0.14.10-next.0
  - @backstage/core-plugin-api@1.9.3
  - @backstage/errors@1.2.4
  - @backstage/integration-react@1.1.30-next.0
  - @backstage/theme@0.5.6
  - @backstage/plugin-auth-react@0.1.5-next.0
  - @backstage/plugin-techdocs-common@0.1.0-next.0
  - @backstage/plugin-techdocs-react@1.2.7-next.0

## 1.10.8-next.1

### Patch Changes

- 69bd940: Use annotation constants from new techdocs-common package.
- 6349099: Added config input type to the extensions
- Updated dependencies
  - @backstage/plugin-catalog-react@1.12.3-next.1
  - @backstage/plugin-techdocs-common@0.1.0-next.0
  - @backstage/frontend-plugin-api@0.6.8-next.1
  - @backstage/core-compat-api@0.2.8-next.1
  - @backstage/plugin-search-react@1.7.14-next.1
  - @backstage/integration@1.14.0-next.0
  - @backstage/plugin-search-common@1.2.14-next.0
  - @backstage/catalog-model@1.5.0
  - @backstage/config@1.2.0
  - @backstage/core-components@0.14.10-next.0
  - @backstage/core-plugin-api@1.9.3
  - @backstage/errors@1.2.4
  - @backstage/integration-react@1.1.30-next.0
  - @backstage/theme@0.5.6
  - @backstage/plugin-auth-react@0.1.5-next.0
  - @backstage/plugin-techdocs-react@1.2.7-next.0

## 1.10.8-next.0

### Patch Changes

- Updated dependencies
  - @backstage/frontend-plugin-api@0.6.8-next.0
  - @backstage/plugin-catalog-react@1.12.3-next.0
  - @backstage/plugin-search-react@1.7.14-next.0
  - @backstage/core-components@0.14.10-next.0
  - @backstage/integration@1.14.0-next.0
  - @backstage/plugin-auth-react@0.1.5-next.0
  - @backstage/catalog-model@1.5.0
  - @backstage/config@1.2.0
  - @backstage/core-compat-api@0.2.8-next.0
  - @backstage/core-plugin-api@1.9.3
  - @backstage/errors@1.2.4
  - @backstage/integration-react@1.1.30-next.0
  - @backstage/theme@0.5.6
  - @backstage/plugin-search-common@1.2.13
  - @backstage/plugin-techdocs-react@1.2.7-next.0

## 1.10.7

### Patch Changes

- 8fc2622: Fixed an issue that was causing techdocs pages unnecessarily re-render on navigate.
- 6fa652c: Improve default sorting of docs table
- 605b691: Allow for searching TechDocs by entity title
- 60caa92: Fix double scrollbar bug in reader
- Updated dependencies
  - @backstage/plugin-techdocs-react@1.2.6
  - @backstage/core-components@0.14.9
  - @backstage/integration@1.13.0
  - @backstage/plugin-catalog-react@1.12.2
  - @backstage/plugin-search-common@1.2.13
  - @backstage/frontend-plugin-api@0.6.7
  - @backstage/integration-react@1.1.29
  - @backstage/plugin-auth-react@0.1.4
  - @backstage/plugin-search-react@1.7.13
  - @backstage/catalog-model@1.5.0
  - @backstage/config@1.2.0
  - @backstage/core-compat-api@0.2.7
  - @backstage/core-plugin-api@1.9.3
  - @backstage/errors@1.2.4
  - @backstage/theme@0.5.6

## 1.10.7-next.2

### Patch Changes

- 6fa652c: Improve default sorting of docs table
- Updated dependencies
  - @backstage/core-components@0.14.9-next.1
  - @backstage/frontend-plugin-api@0.6.7-next.1
  - @backstage/integration-react@1.1.29-next.0
  - @backstage/plugin-auth-react@0.1.4-next.1
  - @backstage/plugin-catalog-react@1.12.2-next.2
  - @backstage/plugin-search-react@1.7.13-next.1
  - @backstage/plugin-techdocs-react@1.2.6-next.1
  - @backstage/core-compat-api@0.2.7-next.1

## 1.10.7-next.1

### Patch Changes

- 60caa92: Fix double scrollbar bug in reader
- Updated dependencies
  - @backstage/plugin-catalog-react@1.12.2-next.1
  - @backstage/core-compat-api@0.2.7-next.0
  - @backstage/core-components@0.14.9-next.0
  - @backstage/core-plugin-api@1.9.3
  - @backstage/plugin-search-react@1.7.13-next.0
  - @backstage/catalog-model@1.5.0
  - @backstage/config@1.2.0
  - @backstage/errors@1.2.4
  - @backstage/frontend-plugin-api@0.6.7-next.0
  - @backstage/integration@1.13.0-next.0
  - @backstage/integration-react@1.1.29-next.0
  - @backstage/theme@0.5.6
  - @backstage/plugin-auth-react@0.1.4-next.0
  - @backstage/plugin-search-common@1.2.12
  - @backstage/plugin-techdocs-react@1.2.6-next.0

## 1.10.7-next.0

### Patch Changes

- 8ac9ce5: Fixed a bug with the TechDocsReaderPageProvider not re-rendering when setShadowDom is called, meaning that the useShadowDom hooks were inconsistent. This issue caused the TextSize addon changes not to reapply during navigation.
- Updated dependencies
  - @backstage/plugin-techdocs-react@1.2.6-next.0
  - @backstage/core-components@0.14.9-next.0
  - @backstage/integration@1.13.0-next.0
  - @backstage/plugin-catalog-react@1.12.2-next.0
  - @backstage/frontend-plugin-api@0.6.7-next.0
  - @backstage/integration-react@1.1.29-next.0
  - @backstage/plugin-auth-react@0.1.4-next.0
  - @backstage/plugin-search-react@1.7.13-next.0
  - @backstage/core-compat-api@0.2.7-next.0
  - @backstage/core-plugin-api@1.9.3
  - @backstage/catalog-model@1.5.0
  - @backstage/config@1.2.0
  - @backstage/errors@1.2.4
  - @backstage/theme@0.5.6
  - @backstage/plugin-search-common@1.2.12

## 1.10.6

### Patch Changes

- 654af4a: mkdocs-material have updated their CSS variable template, and a few are unset in Backstage. This patch adds the missing variables to ensure coverage.
- cbebad1: Internal updates to allow reusing Backstage's `fetchApi` implementation for event source requests. This allows you to for example, override the `Authorization` header.
- 96cd13e: `TechDocsIndexPage` now accepts an optional `ownerPickerMode` for toggling the behavior of the `EntityOwnerPicker`, exposing a new mode `<TechDocsIndexPage ownerPickerMode="all" />` particularly suitable for larger catalogs. In this new mode, `EntityOwnerPicker` will display all the users and groups present in the catalog.
- e40bd9a: Fixed bug in `CopyToClipboardButton` component where positioning of the "Copy to clipboard" button in techdocs code snippets was broken in some cases.
- d44a20a: Added additional plugin metadata to `package.json`.
- 1256d88: Fixed an issue preventing the `TechDocsSearchBar` component from opening when clicking on the arrow icon.
- Updated dependencies
  - @backstage/core-components@0.14.8
  - @backstage/core-compat-api@0.2.6
  - @backstage/integration@1.12.0
  - @backstage/core-plugin-api@1.9.3
  - @backstage/theme@0.5.6
  - @backstage/plugin-techdocs-react@1.2.5
  - @backstage/plugin-catalog-react@1.12.1
  - @backstage/plugin-search-common@1.2.12
  - @backstage/plugin-search-react@1.7.12
  - @backstage/plugin-auth-react@0.1.3
  - @backstage/integration-react@1.1.28
  - @backstage/frontend-plugin-api@0.6.6
  - @backstage/catalog-model@1.5.0
  - @backstage/config@1.2.0
  - @backstage/errors@1.2.4

## 1.10.6-next.2

### Patch Changes

- d44a20a: Added additional plugin metadata to `package.json`.
- Updated dependencies
  - @backstage/core-components@0.14.8-next.2
  - @backstage/integration@1.12.0-next.1
  - @backstage/plugin-techdocs-react@1.2.5-next.2
  - @backstage/plugin-catalog-react@1.12.1-next.2
  - @backstage/plugin-search-common@1.2.12-next.0
  - @backstage/plugin-search-react@1.7.12-next.2
  - @backstage/plugin-auth-react@0.1.3-next.2
  - @backstage/integration-react@1.1.28-next.1
  - @backstage/frontend-plugin-api@0.6.6-next.2
  - @backstage/core-compat-api@0.2.6-next.2
  - @backstage/catalog-model@1.5.0
  - @backstage/config@1.2.0
  - @backstage/core-plugin-api@1.9.3-next.0
  - @backstage/errors@1.2.4
  - @backstage/theme@0.5.6-next.0

## 1.10.6-next.1

### Patch Changes

- cbebad1: Internal updates to allow reusing Backstage's `fetchApi` implementation for event source requests. This allows you to for example, override the `Authorization` header.
- Updated dependencies
  - @backstage/core-components@0.14.8-next.1
  - @backstage/core-compat-api@0.2.6-next.1
  - @backstage/core-plugin-api@1.9.3-next.0
  - @backstage/integration@1.12.0-next.0
  - @backstage/frontend-plugin-api@0.6.6-next.1
  - @backstage/integration-react@1.1.28-next.0
  - @backstage/plugin-auth-react@0.1.3-next.1
  - @backstage/plugin-catalog-react@1.12.1-next.1
  - @backstage/plugin-search-react@1.7.12-next.1
  - @backstage/plugin-techdocs-react@1.2.5-next.1
  - @backstage/catalog-model@1.5.0
  - @backstage/config@1.2.0
  - @backstage/errors@1.2.4
  - @backstage/theme@0.5.6-next.0
  - @backstage/plugin-search-common@1.2.11

## 1.10.6-next.0

### Patch Changes

- 654af4a: mkdocs-material have updated their CSS variable template, and a few are unset in Backstage. This patch adds the missing variables to ensure coverage.
- 96cd13e: `TechDocsIndexPage` now accepts an optional `ownerPickerMode` for toggling the behavior of the `EntityOwnerPicker`, exposing a new mode `<TechDocsIndexPage ownerPickerMode="all" />` particularly suitable for larger catalogs. In this new mode, `EntityOwnerPicker` will display all the users and groups present in the catalog.
- e40bd9a: Fixed bug in CopyToClipboardButton component where positioning of the "Copy to clipboard" button in techdocs code snippets was broken in some cases
- 1256d88: Fix weird opening behaviour of the <TechDocsSearch /> component.
- Updated dependencies
  - @backstage/theme@0.5.6-next.0
  - @backstage/core-components@0.14.8-next.0
  - @backstage/plugin-search-react@1.7.12-next.0
  - @backstage/plugin-techdocs-react@1.2.5-next.0
  - @backstage/catalog-model@1.5.0
  - @backstage/config@1.2.0
  - @backstage/core-compat-api@0.2.6-next.0
  - @backstage/core-plugin-api@1.9.2
  - @backstage/errors@1.2.4
  - @backstage/frontend-plugin-api@0.6.6-next.0
  - @backstage/integration@1.11.0
  - @backstage/integration-react@1.1.27
  - @backstage/plugin-auth-react@0.1.3-next.0
  - @backstage/plugin-catalog-react@1.12.1-next.0
  - @backstage/plugin-search-common@1.2.11

## 1.10.5

### Patch Changes

- d2cc139: Update path in Readme for Plugin Techdocs to show the correct setup information.
- 5863cf7: The `techdocs.builder` config is now optional and it will default to `local`.
- Updated dependencies
  - @backstage/core-compat-api@0.2.5
  - @backstage/core-components@0.14.7
  - @backstage/catalog-model@1.5.0
  - @backstage/plugin-auth-react@0.1.2
  - @backstage/plugin-catalog-react@1.12.0
  - @backstage/theme@0.5.4
  - @backstage/integration@1.11.0
  - @backstage/frontend-plugin-api@0.6.5
  - @backstage/integration-react@1.1.27
  - @backstage/plugin-search-react@1.7.11
  - @backstage/plugin-techdocs-react@1.2.4

## 1.10.5-next.2

### Patch Changes

- 5863cf7: The `techdocs.builder` config is now optional and it will default to `local`.
- Updated dependencies
  - @backstage/plugin-catalog-react@1.12.0-next.2
  - @backstage/core-components@0.14.7-next.2
  - @backstage/integration@1.11.0-next.0
  - @backstage/core-compat-api@0.2.5-next.1
  - @backstage/frontend-plugin-api@0.6.5-next.1
  - @backstage/plugin-search-react@1.7.11-next.1
  - @backstage/integration-react@1.1.27-next.0

## 1.10.5-next.1

### Patch Changes

- Updated dependencies
  - @backstage/core-components@0.14.6-next.1
  - @backstage/plugin-catalog-react@1.11.4-next.1
  - @backstage/frontend-plugin-api@0.6.5-next.1
  - @backstage/integration-react@1.1.26
  - @backstage/plugin-auth-react@0.1.2-next.1
  - @backstage/plugin-search-react@1.7.11-next.1
  - @backstage/plugin-techdocs-react@1.2.4-next.1
  - @backstage/core-compat-api@0.2.5-next.1

## 1.10.5-next.0

### Patch Changes

- d2cc139: Update path in Readme for Plugin Techdocs to show the correct setup information.
- Updated dependencies
  - @backstage/core-compat-api@0.2.5-next.0
  - @backstage/catalog-model@1.5.0-next.0
  - @backstage/plugin-auth-react@0.1.1-next.0
  - @backstage/theme@0.5.4-next.0
  - @backstage/core-components@0.14.5-next.0
  - @backstage/plugin-catalog-react@1.11.4-next.0
  - @backstage/plugin-techdocs-react@1.2.4-next.0
  - @backstage/config@1.2.0
  - @backstage/core-plugin-api@1.9.2
  - @backstage/errors@1.2.4
  - @backstage/frontend-plugin-api@0.6.5-next.0
  - @backstage/integration@1.10.0
  - @backstage/integration-react@1.1.26
  - @backstage/plugin-search-common@1.2.11
  - @backstage/plugin-search-react@1.7.11-next.0

## 1.10.4

### Patch Changes

- abfbcfc: Updated dependency `@testing-library/react` to `^15.0.0`.
- cb1e3b0: Updated dependency `@testing-library/dom` to `^10.0.0`.
- Updated dependencies
  - @backstage/plugin-techdocs-react@1.2.3
  - @backstage/plugin-search-react@1.7.10
  - @backstage/plugin-auth-react@0.1.0
  - @backstage/plugin-catalog-react@1.11.3
  - @backstage/core-compat-api@0.2.4
  - @backstage/core-components@0.14.4
  - @backstage/core-plugin-api@1.9.2
  - @backstage/frontend-plugin-api@0.6.4
  - @backstage/theme@0.5.3
  - @backstage/integration-react@1.1.26
  - @backstage/integration@1.10.0
  - @backstage/catalog-model@1.4.5
  - @backstage/config@1.2.0
  - @backstage/errors@1.2.4
  - @backstage/plugin-search-common@1.2.11

## 1.10.4-next.1

### Patch Changes

- Updated dependencies
  - @backstage/plugin-auth-react@0.1.0-next.1
  - @backstage/frontend-plugin-api@0.6.4-next.1
  - @backstage/core-compat-api@0.2.4-next.1
  - @backstage/catalog-model@1.4.5
  - @backstage/config@1.2.0
  - @backstage/core-components@0.14.4-next.0
  - @backstage/core-plugin-api@1.9.1
  - @backstage/errors@1.2.4
  - @backstage/integration@1.10.0-next.0
  - @backstage/integration-react@1.1.26-next.0
  - @backstage/theme@0.5.2
  - @backstage/plugin-catalog-react@1.11.3-next.1
  - @backstage/plugin-search-common@1.2.11
  - @backstage/plugin-search-react@1.7.10-next.1
  - @backstage/plugin-techdocs-react@1.2.3-next.0

## 1.10.4-next.0

### Patch Changes

- Updated dependencies
  - @backstage/integration@1.10.0-next.0
  - @backstage/core-components@0.14.4-next.0
  - @backstage/catalog-model@1.4.5
  - @backstage/config@1.2.0
  - @backstage/core-compat-api@0.2.4-next.0
  - @backstage/core-plugin-api@1.9.1
  - @backstage/errors@1.2.4
  - @backstage/frontend-plugin-api@0.6.4-next.0
  - @backstage/integration-react@1.1.26-next.0
  - @backstage/theme@0.5.2
  - @backstage/plugin-auth-react@0.0.4-next.0
  - @backstage/plugin-catalog-react@1.11.3-next.0
  - @backstage/plugin-search-common@1.2.11
  - @backstage/plugin-search-react@1.7.10-next.0
  - @backstage/plugin-techdocs-react@1.2.3-next.0

## 1.10.3

### Patch Changes

- e8f026a: Use ESM exports of react-use library
- Updated dependencies
  - @backstage/core-components@0.14.3
  - @backstage/plugin-techdocs-react@1.2.2
  - @backstage/plugin-catalog-react@1.11.2
  - @backstage/plugin-search-react@1.7.9
  - @backstage/frontend-plugin-api@0.6.3
  - @backstage/integration-react@1.1.25
  - @backstage/plugin-auth-react@0.0.3
  - @backstage/core-compat-api@0.2.3
  - @backstage/core-plugin-api@1.9.1
  - @backstage/catalog-model@1.4.5
  - @backstage/config@1.2.0
  - @backstage/errors@1.2.4
  - @backstage/integration@1.9.1
  - @backstage/theme@0.5.2
  - @backstage/plugin-search-common@1.2.11

## 1.10.2

### Patch Changes

- e8f026a: Use ESM exports of react-use library
- Updated dependencies
  - @backstage/core-components@0.14.2
  - @backstage/plugin-techdocs-react@1.2.1
  - @backstage/plugin-catalog-react@1.11.1
  - @backstage/plugin-search-react@1.7.8
  - @backstage/frontend-plugin-api@0.6.2
  - @backstage/integration-react@1.1.25
  - @backstage/plugin-auth-react@0.0.2
  - @backstage/core-compat-api@0.2.2
  - @backstage/core-plugin-api@1.9.1
  - @backstage/catalog-model@1.4.5
  - @backstage/config@1.2.0
  - @backstage/errors@1.2.4
  - @backstage/integration@1.9.1
  - @backstage/theme@0.5.2
  - @backstage/plugin-search-common@1.2.11

## 1.10.1

### Patch Changes

- 7c2d022: Fixed bug in TechDocs sidebar render that prevented scrollbar from being displayed
- 3f14e9f: Implement a client cookie refresh mechanism.
- 62bcaf8: Use the new generic refresh user cookie provider.
- 28f27f0: Added ESLint rule `no-top-level-material-ui-4-imports` to aid with the migration to Material UI v5.
- Updated dependencies
  - @backstage/integration@1.9.1
  - @backstage/config@1.2.0
  - @backstage/core-components@0.14.1
  - @backstage/errors@1.2.4
  - @backstage/plugin-auth-react@0.0.1
  - @backstage/theme@0.5.2
  - @backstage/integration-react@1.1.25
  - @backstage/plugin-techdocs-react@1.2.0
  - @backstage/plugin-catalog-react@1.11.0
  - @backstage/plugin-search-common@1.2.11
  - @backstage/catalog-model@1.4.5
  - @backstage/core-compat-api@0.2.1
  - @backstage/core-plugin-api@1.9.1
  - @backstage/frontend-plugin-api@0.6.1
  - @backstage/plugin-search-react@1.7.7

## 1.10.1-next.2

### Patch Changes

- 7c2d022: Fixed bug in TechDocs sidebar render that prevented scrollbar from being displayed
- 3f14e9f: Implement a client cookie refresh mechanism.
- Updated dependencies
  - @backstage/integration@1.9.1-next.2
  - @backstage/plugin-techdocs-react@1.2.0-next.2
  - @backstage/core-components@0.14.1-next.2
  - @backstage/plugin-catalog-react@1.11.0-next.2
  - @backstage/integration-react@1.1.25-next.2
  - @backstage/frontend-plugin-api@0.6.1-next.2
  - @backstage/plugin-search-react@1.7.7-next.2
  - @backstage/core-compat-api@0.2.1-next.2
  - @backstage/catalog-model@1.4.5-next.0
  - @backstage/config@1.2.0-next.1
  - @backstage/core-plugin-api@1.9.1-next.1
  - @backstage/errors@1.2.4-next.0
  - @backstage/theme@0.5.2-next.0
  - @backstage/plugin-search-common@1.2.11-next.1

## 1.10.1-next.1

### Patch Changes

- Updated dependencies
  - @backstage/config@1.2.0-next.1
  - @backstage/core-components@0.14.1-next.1
  - @backstage/plugin-catalog-react@1.10.1-next.1
  - @backstage/core-plugin-api@1.9.1-next.1
  - @backstage/integration@1.9.1-next.1
  - @backstage/integration-react@1.1.25-next.1
  - @backstage/plugin-techdocs-react@1.1.17-next.1
  - @backstage/frontend-plugin-api@0.6.1-next.1
  - @backstage/plugin-search-react@1.7.7-next.1
  - @backstage/catalog-model@1.4.5-next.0
  - @backstage/core-compat-api@0.2.1-next.1
  - @backstage/errors@1.2.4-next.0
  - @backstage/theme@0.5.2-next.0
  - @backstage/plugin-search-common@1.2.11-next.1

## 1.10.1-next.0

### Patch Changes

- Updated dependencies
  - @backstage/errors@1.2.4-next.0
  - @backstage/theme@0.5.2-next.0
  - @backstage/core-components@0.14.1-next.0
  - @backstage/integration-react@1.1.25-next.0
  - @backstage/plugin-catalog-react@1.10.1-next.0
  - @backstage/plugin-search-common@1.2.11-next.0
  - @backstage/catalog-model@1.4.5-next.0
  - @backstage/config@1.1.2-next.0
  - @backstage/core-plugin-api@1.9.1-next.0
  - @backstage/integration@1.9.1-next.0
  - @backstage/plugin-search-react@1.7.7-next.0
  - @backstage/plugin-techdocs-react@1.1.17-next.0
  - @backstage/frontend-plugin-api@0.6.1-next.0
  - @backstage/core-compat-api@0.2.1-next.0

## 1.10.0

### Minor Changes

- af4d147: Updated the styling for `<code>` tags to avoid word break.

### Patch Changes

- 912ca7b: Use `convertLegacyRouteRefs` to define routes in `/alpha` export plugin.
- 8fe56a8: Widen `@types/react` dependency range to include version 18.
- 3631fb4: Updated dependency `dompurify` to `^3.0.0`.
  Updated dependency `@types/dompurify` to `^3.0.0`.
- 1cae748: Updated dependency `git-url-parse` to `^14.0.0`.
- Updated dependencies
  - @backstage/frontend-plugin-api@0.6.0
  - @backstage/core-compat-api@0.2.0
  - @backstage/plugin-catalog-react@1.10.0
  - @backstage/core-components@0.14.0
  - @backstage/plugin-techdocs-react@1.1.16
  - @backstage/catalog-model@1.4.4
  - @backstage/theme@0.5.1
  - @backstage/integration@1.9.0
  - @backstage/core-plugin-api@1.9.0
  - @backstage/plugin-search-react@1.7.6
  - @backstage/config@1.1.1
  - @backstage/errors@1.2.3
  - @backstage/integration-react@1.1.24
  - @backstage/plugin-search-common@1.2.10

## 1.10.0-next.3

### Patch Changes

- 3631fb4: Updated dependency `dompurify` to `^3.0.0`.
  Updated dependency `@types/dompurify` to `^3.0.0`.
- 1cae748: Updated dependency `git-url-parse` to `^14.0.0`.
- Updated dependencies
  - @backstage/theme@0.5.1-next.1
  - @backstage/integration@1.9.0-next.1
  - @backstage/core-components@0.14.0-next.2
  - @backstage/plugin-catalog-react@1.10.0-next.3
  - @backstage/catalog-model@1.4.4-next.0
  - @backstage/config@1.1.1
  - @backstage/core-compat-api@0.2.0-next.3
  - @backstage/core-plugin-api@1.9.0-next.1
  - @backstage/errors@1.2.3
  - @backstage/frontend-plugin-api@0.6.0-next.3
  - @backstage/integration-react@1.1.24-next.2
  - @backstage/plugin-search-common@1.2.10
  - @backstage/plugin-search-react@1.7.6-next.3
  - @backstage/plugin-techdocs-react@1.1.16-next.2

## 1.10.0-next.2

### Patch Changes

- 8fe56a8: Widen `@types/react` dependency range to include version 18.
- Updated dependencies
  - @backstage/core-components@0.14.0-next.1
  - @backstage/plugin-techdocs-react@1.1.16-next.1
  - @backstage/core-plugin-api@1.9.0-next.1
  - @backstage/frontend-plugin-api@0.6.0-next.2
  - @backstage/plugin-catalog-react@1.10.0-next.2
  - @backstage/plugin-search-react@1.7.6-next.2
  - @backstage/theme@0.5.1-next.0
  - @backstage/integration-react@1.1.24-next.1
  - @backstage/core-compat-api@0.2.0-next.2
  - @backstage/config@1.1.1
  - @backstage/catalog-model@1.4.4-next.0
  - @backstage/errors@1.2.3
  - @backstage/integration@1.9.0-next.0
  - @backstage/plugin-search-common@1.2.10

## 1.10.0-next.1

### Minor Changes

- af4d147: Updated the styling for `<code>` tags to avoid word break.

### Patch Changes

- Updated dependencies
  - @backstage/frontend-plugin-api@0.6.0-next.1
  - @backstage/core-compat-api@0.2.0-next.1
  - @backstage/core-components@0.14.0-next.0
  - @backstage/catalog-model@1.4.4-next.0
  - @backstage/core-plugin-api@1.8.3-next.0
  - @backstage/integration@1.9.0-next.0
  - @backstage/plugin-catalog-react@1.9.4-next.1
  - @backstage/plugin-search-react@1.7.6-next.1
  - @backstage/integration-react@1.1.24-next.0
  - @backstage/plugin-techdocs-react@1.1.16-next.0
  - @backstage/config@1.1.1
  - @backstage/errors@1.2.3
  - @backstage/theme@0.5.0
  - @backstage/plugin-search-common@1.2.10

## 1.9.4-next.0

### Patch Changes

- 912ca7b: Use `convertLegacyRouteRefs` to define routes in `/alpha` export plugin.
- Updated dependencies
  - @backstage/core-compat-api@0.1.2-next.0
  - @backstage/plugin-catalog-react@1.9.4-next.0
  - @backstage/frontend-plugin-api@0.5.1-next.0
  - @backstage/core-components@0.13.10
  - @backstage/plugin-search-react@1.7.6-next.0
  - @backstage/catalog-model@1.4.3
  - @backstage/config@1.1.1
  - @backstage/core-plugin-api@1.8.2
  - @backstage/errors@1.2.3
  - @backstage/integration@1.8.0
  - @backstage/integration-react@1.1.23
  - @backstage/theme@0.5.0
  - @backstage/plugin-search-common@1.2.10
  - @backstage/plugin-techdocs-react@1.1.15

## 1.9.3

### Patch Changes

- 4016f21: Remove some unused dependencies
- Updated dependencies
  - @backstage/core-compat-api@0.1.1
  - @backstage/frontend-plugin-api@0.5.0
  - @backstage/core-components@0.13.10
  - @backstage/core-plugin-api@1.8.2
  - @backstage/plugin-techdocs-react@1.1.15
  - @backstage/plugin-catalog-react@1.9.3
  - @backstage/plugin-search-react@1.7.5
  - @backstage/integration-react@1.1.23
  - @backstage/catalog-model@1.4.3
  - @backstage/config@1.1.1
  - @backstage/errors@1.2.3
  - @backstage/integration@1.8.0
  - @backstage/theme@0.5.0
  - @backstage/plugin-search-common@1.2.10

## 1.9.3-next.2

### Patch Changes

- Updated dependencies
  - @backstage/core-compat-api@0.1.1-next.2
  - @backstage/frontend-plugin-api@0.4.1-next.2
  - @backstage/plugin-catalog-react@1.9.3-next.2
  - @backstage/plugin-search-react@1.7.5-next.2
  - @backstage/integration-react@1.1.23-next.0

## 1.9.3-next.1

### Patch Changes

- Updated dependencies
  - @backstage/core-plugin-api@1.8.2-next.0
  - @backstage/core-components@0.13.10-next.1
  - @backstage/core-compat-api@0.1.1-next.1
  - @backstage/frontend-plugin-api@0.4.1-next.1
  - @backstage/integration-react@1.1.23-next.0
  - @backstage/plugin-catalog-react@1.9.3-next.1
  - @backstage/plugin-search-react@1.7.5-next.1
  - @backstage/plugin-techdocs-react@1.1.15-next.1
  - @backstage/integration@1.8.0
  - @backstage/config@1.1.1
  - @backstage/catalog-model@1.4.3
  - @backstage/errors@1.2.3
  - @backstage/theme@0.5.0
  - @backstage/plugin-search-common@1.2.9

## 1.9.3-next.0

### Patch Changes

- 4016f21: Remove some unused dependencies
- Updated dependencies
  - @backstage/core-components@0.13.10-next.0
  - @backstage/frontend-plugin-api@0.4.1-next.0
  - @backstage/plugin-techdocs-react@1.1.15-next.0
  - @backstage/plugin-catalog-react@1.9.3-next.0
  - @backstage/integration-react@1.1.22
  - @backstage/plugin-search-react@1.7.5-next.0
  - @backstage/catalog-model@1.4.3
  - @backstage/config@1.1.1
  - @backstage/core-compat-api@0.1.1-next.0
  - @backstage/core-plugin-api@1.8.1
  - @backstage/errors@1.2.3
  - @backstage/integration@1.8.0
  - @backstage/theme@0.5.0
  - @backstage/plugin-search-common@1.2.9

## 1.9.2

### Patch Changes

- 03d0b6d: The `convertLegacyRouteRef` utility used by the alpha exports is now imported from `@backstage/core-compat-api`.
- a1227cc: Wrap `/alpha` export extension elements in backwards compatibility wrapper.
- 5814122: Updated `/alpha` exports to fit new naming patterns.
- 36c94b8: Refactor of the alpha exports due to API change in how extension IDs are constructed.
- Updated dependencies
  - @backstage/core-compat-api@0.1.0
  - @backstage/core-plugin-api@1.8.1
  - @backstage/frontend-plugin-api@0.4.0
  - @backstage/plugin-catalog-react@1.9.2
  - @backstage/core-components@0.13.9
  - @backstage/theme@0.5.0
  - @backstage/plugin-search-react@1.7.4
  - @backstage/integration@1.8.0
  - @backstage/integration-react@1.1.22
  - @backstage/plugin-techdocs-react@1.1.14
  - @backstage/catalog-model@1.4.3
  - @backstage/config@1.1.1
  - @backstage/errors@1.2.3
  - @backstage/plugin-search-common@1.2.9

## 1.9.2-next.4

### Patch Changes

- Updated dependencies
  - @backstage/core-components@0.13.9-next.3
  - @backstage/catalog-model@1.4.3
  - @backstage/config@1.1.1
  - @backstage/core-compat-api@0.1.0-next.3
  - @backstage/core-plugin-api@1.8.1-next.1
  - @backstage/errors@1.2.3
  - @backstage/frontend-plugin-api@0.4.0-next.3
  - @backstage/integration@1.8.0-next.1
  - @backstage/integration-react@1.1.22-next.1
  - @backstage/theme@0.5.0-next.1
  - @backstage/plugin-catalog-react@1.9.2-next.3
  - @backstage/plugin-search-common@1.2.8
  - @backstage/plugin-search-react@1.7.4-next.3
  - @backstage/plugin-techdocs-react@1.1.14-next.3

## 1.9.2-next.3

### Patch Changes

- a1227cc: Wrap `/alpha` export extension elements in backwards compatibility wrapper.
- 36c94b8: Refactor of the alpha exports due to API change in how extension IDs are constructed.
- Updated dependencies
  - @backstage/frontend-plugin-api@0.4.0-next.2
  - @backstage/theme@0.5.0-next.1
  - @backstage/core-compat-api@0.1.0-next.2
  - @backstage/plugin-catalog-react@1.9.2-next.2
  - @backstage/plugin-search-react@1.7.4-next.2
  - @backstage/catalog-model@1.4.3
  - @backstage/config@1.1.1
  - @backstage/core-components@0.13.9-next.2
  - @backstage/core-plugin-api@1.8.1-next.1
  - @backstage/errors@1.2.3
  - @backstage/integration@1.8.0-next.1
  - @backstage/integration-react@1.1.22-next.1
  - @backstage/plugin-search-common@1.2.8
  - @backstage/plugin-techdocs-react@1.1.14-next.2

## 1.9.2-next.2

### Patch Changes

- Updated dependencies
  - @backstage/frontend-plugin-api@0.4.0-next.1
  - @backstage/core-components@0.13.9-next.1
  - @backstage/core-plugin-api@1.8.1-next.1
  - @backstage/plugin-catalog-react@1.9.2-next.1
  - @backstage/plugin-search-react@1.7.4-next.1
  - @backstage/integration@1.8.0-next.1
  - @backstage/core-compat-api@0.0.1-next.1
  - @backstage/integration-react@1.1.22-next.1
  - @backstage/plugin-techdocs-react@1.1.14-next.1
  - @backstage/catalog-model@1.4.3
  - @backstage/config@1.1.1
  - @backstage/errors@1.2.3
  - @backstage/theme@0.5.0-next.0
  - @backstage/plugin-search-common@1.2.8

## 1.9.2-next.1

### Patch Changes

- Updated dependencies
  - @backstage/core-compat-api@0.0.1-next.0

## 1.9.2-next.0

### Patch Changes

- 03d0b6dcdc: The `convertLegacyRouteRef` utility used by the alpha exports is now imported from `@backstage/core-compat-api`.
- Updated dependencies
  - @backstage/core-compat-api@0.0.2-next.0
  - @backstage/core-plugin-api@1.8.1-next.0
  - @backstage/plugin-catalog-react@1.9.2-next.0
  - @backstage/core-components@0.13.9-next.0
  - @backstage/plugin-search-react@1.7.4-next.0
  - @backstage/integration@1.8.0-next.0
  - @backstage/theme@0.5.0-next.0
  - @backstage/frontend-plugin-api@0.3.1-next.0
  - @backstage/integration-react@1.1.22-next.0
  - @backstage/plugin-techdocs-react@1.1.14-next.0
  - @backstage/catalog-model@1.4.3
  - @backstage/config@1.1.1
  - @backstage/errors@1.2.3
  - @backstage/plugin-search-common@1.2.8

## 1.9.0

### Minor Changes

- 17f93d5589: A new analytics event `not-found` will be published when a user visits a documentation site that does not exist

### Patch Changes

- 4728b3960d: Fixed navigation bug that caused users to not be scrolled to the top of a new page. Fixed navigation bug where using backwards and forwards browser navigation did not scroll users to the correct place on the TechDoc page.
- a3add7a682: Export alpha routes and nav item extension, only available for applications that uses the new Frontend system.
- 71c97e7d73: The `spec.lifecycle' field in entities will now always be rendered as a string.
- 68fc9dc60e: Updated alpha exports according to routing changes in `@backstage/frontend-plugin-api`.
- 6c2b872153: Add official support for React 18.
- 0bf6ebda88: Added entity page content for the new plugin exported via `/alpha`.
- 67cc85bb14: Switched the conditional `react-dom/client` import to use `import(...)` rather than `require(...)`.
- 4aa43f62aa: Updated dependency `cross-fetch` to `^4.0.0`.
- 38cda52746: Added support for React 18. The new `createRoot` API from `react-dom/client` will now be used if present.
- fdb5e23602: Import `MissingAnnotationEmptyState` from `@backstage/plugin-catalog-react` to remove the cyclical dependency
- Updated dependencies
  - @backstage/plugin-catalog-react@1.9.0
  - @backstage/core-components@0.13.8
  - @backstage/frontend-plugin-api@0.3.0
  - @backstage/integration@1.7.2
  - @backstage/integration-react@1.1.21
  - @backstage/core-plugin-api@1.8.0
  - @backstage/plugin-techdocs-react@1.1.13
  - @backstage/plugin-search-react@1.7.2
  - @backstage/theme@0.4.4
  - @backstage/catalog-model@1.4.3
  - @backstage/config@1.1.1
  - @backstage/errors@1.2.3
  - @backstage/plugin-search-common@1.2.8

## 1.9.0-next.2

### Minor Changes

- [#20851](https://github.com/backstage/backstage/pull/20851) [`17f93d5589`](https://github.com/backstage/backstage/commit/17f93d5589812df3dea53d956212e184b080fbac) Thanks [@agentbellnorm](https://github.com/agentbellnorm)! - A new analytics event `not-found` will be published when a user visits a documentation site that does not exist

### Patch Changes

- [#20842](https://github.com/backstage/backstage/pull/20842) [`fdb5e23602`](https://github.com/backstage/backstage/commit/fdb5e2360299c5faa30f4d4236fc548b94d37446) Thanks [@benjdlambert](https://github.com/benjdlambert)! - Import `MissingAnnotationEmptyState` from `@backstage/plugin-catalog-react` to remove the cyclical dependency

- Updated dependencies
  - @backstage/core-components@0.13.8-next.2
  - @backstage/frontend-plugin-api@0.3.0-next.2
  - @backstage/plugin-catalog-react@1.9.0-next.2
  - @backstage/integration-react@1.1.21-next.1
  - @backstage/plugin-search-react@1.7.2-next.2
  - @backstage/plugin-techdocs-react@1.1.13-next.2

## 1.8.1-next.1

### Patch Changes

- Updated dependencies
  - @backstage/integration@1.7.2-next.0
  - @backstage/frontend-plugin-api@0.3.0-next.1
  - @backstage/plugin-catalog-react@1.9.0-next.1
  - @backstage/plugin-search-react@1.7.2-next.1
  - @backstage/integration-react@1.1.21-next.1
  - @backstage/core-components@0.13.8-next.1
  - @backstage/catalog-model@1.4.3
  - @backstage/config@1.1.1
  - @backstage/core-plugin-api@1.8.0-next.0
  - @backstage/errors@1.2.3
  - @backstage/theme@0.4.4-next.0
  - @backstage/plugin-search-common@1.2.7
  - @backstage/plugin-techdocs-react@1.1.13-next.1

## 1.8.1-next.0

### Patch Changes

- 4728b3960d: Fixed navigation bug that caused users to not be scrolled to the top of a new page. Fixed navigation bug where using backwards and forwards browser navigation did not scroll users to the correct place on the TechDoc page.
- a3add7a682: Export alpha routes and nav item extension, only available for applications that uses the new Frontend system.
- 71c97e7d73: The `spec.lifecycle' field in entities will now always be rendered as a string.
- 68fc9dc60e: Updated alpha exports according to routing changes in `@backstage/frontend-plugin-api`.
- 6c2b872153: Add official support for React 18.
- 0bf6ebda88: Added entity page content for the new plugin exported via `/alpha`.
- 67cc85bb14: Switched the conditional `react-dom/client` import to use `import(...)` rather than `require(...)`.
- 38cda52746: Added support for React 18. The new `createRoot` API from `react-dom/client` will now be used if present.
- Updated dependencies
  - @backstage/core-components@0.13.7-next.0
  - @backstage/frontend-plugin-api@0.3.0-next.0
  - @backstage/plugin-catalog-react@1.9.0-next.0
  - @backstage/integration-react@1.1.21-next.0
  - @backstage/core-plugin-api@1.8.0-next.0
  - @backstage/plugin-techdocs-react@1.1.13-next.0
  - @backstage/plugin-search-react@1.7.2-next.0
  - @backstage/theme@0.4.4-next.0
  - @backstage/integration@1.7.1
  - @backstage/catalog-model@1.4.3
  - @backstage/config@1.1.1
  - @backstage/errors@1.2.3
  - @backstage/plugin-search-common@1.2.7

## 1.8.0

### Minor Changes

- 27740caa2d: Added experimental support for declarative integration via the `/alpha` subpath.

### Patch Changes

- 4918f65ab2: Create an experimental `TechDocsSearchResultItemExtension` for declarative integration with Backstage; it can be accessed via the `/alpha` import.
- 3605370af6: Improved `DocsTable` to display pagination controls dynamically, appearing only when needed.
- 0296f272b4: The `spec.lifecycle' field in entities will now always be rendered as a string.
- 9a1fce352e: Updated dependency `@testing-library/jest-dom` to `^6.0.0`.
- f95af4e540: Updated dependency `@testing-library/dom` to `^9.0.0`.
- 9468a67b92: Added support for React 18. The new `createRoot` API from `react-dom/client` will now be used if present.
- df449a7a31: Add kind column by default to TechDocsTable
- Updated dependencies
  - @backstage/integration@1.7.1
  - @backstage/plugin-catalog-react@1.8.5
  - @backstage/frontend-plugin-api@0.2.0
  - @backstage/core-plugin-api@1.7.0
  - @backstage/core-components@0.13.6
  - @backstage/integration-react@1.1.20
  - @backstage/catalog-model@1.4.3
  - @backstage/errors@1.2.3
  - @backstage/plugin-search-react@1.7.1
  - @backstage/plugin-techdocs-react@1.1.12
  - @backstage/theme@0.4.3
  - @backstage/config@1.1.1
  - @backstage/plugin-search-common@1.2.7

## 1.7.1-next.2

### Patch Changes

- 3605370af6: Improved `DocsTable` to display pagination controls dynamically, appearing only when needed.
- Updated dependencies
  - @backstage/frontend-plugin-api@0.2.0-next.2
  - @backstage/integration-react@1.1.20-next.2
  - @backstage/core-components@0.13.6-next.2
  - @backstage/core-plugin-api@1.7.0-next.1
  - @backstage/catalog-model@1.4.3-next.0
  - @backstage/plugin-catalog-react@1.8.5-next.2
  - @backstage/integration@1.7.1-next.1
  - @backstage/errors@1.2.3-next.0
  - @backstage/plugin-search-react@1.7.1-next.2
  - @backstage/theme@0.4.3-next.0
  - @backstage/config@1.1.1-next.0
  - @backstage/plugin-search-common@1.2.7-next.0
  - @backstage/plugin-techdocs-react@1.1.12-next.2

## 1.7.1-next.1

### Patch Changes

- 4918f65ab2: Create an experimental `TechDocsSearchResultItemExtension` for declarative integration with Backstage; it can be accessed via the `/alpha` import.
- df449a7a31: Add kind column by default to TechDocsTable
- Updated dependencies
  - @backstage/frontend-plugin-api@0.1.1-next.1
  - @backstage/core-components@0.13.6-next.1
  - @backstage/plugin-search-react@1.7.1-next.1
  - @backstage/integration-react@1.1.20-next.1
  - @backstage/plugin-catalog-react@1.8.5-next.1
  - @backstage/plugin-techdocs-react@1.1.12-next.1
  - @backstage/core-plugin-api@1.7.0-next.0
  - @backstage/config@1.1.0
  - @backstage/catalog-model@1.4.2
  - @backstage/errors@1.2.2
  - @backstage/integration@1.7.1-next.0
  - @backstage/theme@0.4.2
  - @backstage/plugin-search-common@1.2.6

## 1.7.1-next.0

### Patch Changes

- Updated dependencies
  - @backstage/integration@1.7.1-next.0
  - @backstage/plugin-catalog-react@1.8.5-next.0
  - @backstage/core-plugin-api@1.7.0-next.0
  - @backstage/core-components@0.13.6-next.0
  - @backstage/integration-react@1.1.20-next.0
  - @backstage/config@1.1.0
  - @backstage/plugin-search-react@1.7.1-next.0
  - @backstage/plugin-techdocs-react@1.1.12-next.0
  - @backstage/catalog-model@1.4.2
  - @backstage/errors@1.2.2
  - @backstage/theme@0.4.2
  - @backstage/plugin-search-common@1.2.6

## 1.7.0

### Minor Changes

- e44f45ac4515: This change allows a new annotation of `backstage.io/techdocs-entity` this ref allows you to reference another entity for its TechDocs. This allows you have a single TechDoc for all items in a system, for example you might have a frontend and a backend in the same repo. This would allow you to have TechDocs build under a `System` entity while referencing the system e.g.: `backstage.io/techdocs-entity: system:default/example` that will show the systems docs in both the TechDocs button and the TechDocs tab without needing to do duplicate builds and filling the TechDocs page with garbage.

### Patch Changes

- 88c9525a36f3: Fixed bug in styles that caused next and previous links in footer to overlap page content.
- 406b786a2a2c: Mark package as being free of side effects, allowing more optimized Webpack builds.
- 8cec7664e146: Removed `@types/node` dependency
- Updated dependencies
  - @backstage/integration-react@1.1.19
  - @backstage/plugin-catalog-react@1.8.4
  - @backstage/core-components@0.13.5
  - @backstage/config@1.1.0
  - @backstage/catalog-model@1.4.2
  - @backstage/core-plugin-api@1.6.0
  - @backstage/errors@1.2.2
  - @backstage/integration@1.7.0
  - @backstage/plugin-search-common@1.2.6
  - @backstage/plugin-search-react@1.7.0
  - @backstage/plugin-techdocs-react@1.1.10
  - @backstage/theme@0.4.2

## 1.7.0-next.3

### Patch Changes

- 406b786a2a2c: Mark package as being free of side effects, allowing more optimized Webpack builds.
- Updated dependencies
  - @backstage/catalog-model@1.4.2-next.2
  - @backstage/config@1.1.0-next.2
  - @backstage/core-components@0.13.5-next.3
  - @backstage/core-plugin-api@1.6.0-next.3
  - @backstage/errors@1.2.2-next.0
  - @backstage/integration@1.7.0-next.3
  - @backstage/integration-react@1.1.19-next.3
  - @backstage/plugin-catalog-react@1.8.4-next.3
  - @backstage/plugin-search-common@1.2.6-next.2
  - @backstage/plugin-search-react@1.7.0-next.3
  - @backstage/plugin-techdocs-react@1.1.10-next.3
  - @backstage/theme@0.4.2-next.0

## 1.7.0-next.2

### Minor Changes

- e44f45ac4515: This change allows a new annotation of `backstage.io/techdocs-entity` this ref allows you to reference another entity for its TechDocs. This allows you have a single TechDoc for all items in a system, for example you might have a frontend and a backend in the same repo. This would allow you to have TechDocs build under a `System` entity while referencing the system e.g.: `backstage.io/techdocs-entity: system:default/example` that will show the systems docs in both the TechDocs button and the TechDocs tab without needing to do duplicate builds and filling the TechDocs page with garbage.

### Patch Changes

- 8cec7664e146: Removed `@types/node` dependency
- Updated dependencies
  - @backstage/integration-react@1.1.19-next.2
  - @backstage/core-components@0.13.5-next.2
  - @backstage/core-plugin-api@1.6.0-next.2
  - @backstage/config@1.1.0-next.1
  - @backstage/plugin-catalog-react@1.8.4-next.2
  - @backstage/plugin-search-react@1.7.0-next.2
  - @backstage/plugin-techdocs-react@1.1.10-next.2
  - @backstage/integration@1.7.0-next.2
  - @backstage/catalog-model@1.4.2-next.1
  - @backstage/errors@1.2.1
  - @backstage/theme@0.4.1
  - @backstage/plugin-search-common@1.2.6-next.1

## 1.6.9-next.1

### Patch Changes

- Updated dependencies
  - @backstage/plugin-catalog-react@1.8.4-next.1
  - @backstage/core-components@0.13.5-next.1
  - @backstage/config@1.1.0-next.0
  - @backstage/integration@1.7.0-next.1
  - @backstage/plugin-search-react@1.7.0-next.1
  - @backstage/integration-react@1.1.19-next.1
  - @backstage/plugin-techdocs-react@1.1.10-next.1
  - @backstage/catalog-model@1.4.2-next.0
  - @backstage/core-plugin-api@1.6.0-next.1
  - @backstage/errors@1.2.1
  - @backstage/theme@0.4.1
  - @backstage/plugin-search-common@1.2.6-next.0

## 1.6.8-next.0

### Patch Changes

- 88c9525a36f3: Fixed bug in styles that caused next and previous links in footer to overlap page content.
- Updated dependencies
  - @backstage/integration-react@1.1.18-next.0
  - @backstage/integration@1.7.0-next.0
  - @backstage/core-plugin-api@1.6.0-next.0
  - @backstage/core-components@0.13.5-next.0
  - @backstage/catalog-model@1.4.1
  - @backstage/config@1.0.8
  - @backstage/errors@1.2.1
  - @backstage/theme@0.4.1
  - @backstage/plugin-catalog-react@1.8.3-next.0
  - @backstage/plugin-search-common@1.2.5
  - @backstage/plugin-search-react@1.6.5-next.0
  - @backstage/plugin-techdocs-react@1.1.10-next.0

## 1.6.6

### Patch Changes

- Updated dependencies
  - @backstage/integration-react@1.1.16
  - @backstage/integration@1.6.0
  - @backstage/core-components@0.13.4
  - @backstage/plugin-catalog-react@1.8.1
  - @backstage/core-plugin-api@1.5.3
  - @backstage/plugin-search-react@1.6.4
  - @backstage/catalog-model@1.4.1
  - @backstage/config@1.0.8
  - @backstage/errors@1.2.1
  - @backstage/theme@0.4.1
  - @backstage/plugin-search-common@1.2.5
  - @backstage/plugin-techdocs-react@1.1.9

## 1.6.6-next.2

### Patch Changes

- Updated dependencies
  - @backstage/plugin-catalog-react@1.8.1-next.1
  - @backstage/integration-react@1.1.16-next.1

## 1.6.6-next.1

### Patch Changes

- Updated dependencies
  - @backstage/integration-react@1.1.16-next.1
  - @backstage/integration@1.5.1
  - @backstage/catalog-model@1.4.1
  - @backstage/config@1.0.8
  - @backstage/core-components@0.13.4-next.0
  - @backstage/core-plugin-api@1.5.3
  - @backstage/errors@1.2.1
  - @backstage/theme@0.4.1
  - @backstage/plugin-catalog-react@1.8.1-next.0
  - @backstage/plugin-search-common@1.2.5
  - @backstage/plugin-search-react@1.6.4-next.0
  - @backstage/plugin-techdocs-react@1.1.9-next.0

## 1.6.6-next.0

### Patch Changes

- Updated dependencies
  - @backstage/core-components@0.13.4-next.0
  - @backstage/core-plugin-api@1.5.3
  - @backstage/plugin-catalog-react@1.8.1-next.0
  - @backstage/plugin-search-react@1.6.4-next.0
  - @backstage/catalog-model@1.4.1
  - @backstage/config@1.0.8
  - @backstage/errors@1.2.1
  - @backstage/integration@1.5.1
  - @backstage/integration-react@1.1.16-next.0
  - @backstage/theme@0.4.1
  - @backstage/plugin-search-common@1.2.5
  - @backstage/plugin-techdocs-react@1.1.9-next.0

## 1.6.5

### Patch Changes

- Updated dependencies
  - @backstage/theme@0.4.1
  - @backstage/errors@1.2.1
  - @backstage/plugin-catalog-react@1.8.0
  - @backstage/core-components@0.13.3
  - @backstage/core-plugin-api@1.5.3
  - @backstage/catalog-model@1.4.1
  - @backstage/config@1.0.8
  - @backstage/integration@1.5.1
  - @backstage/integration-react@1.1.15
  - @backstage/plugin-search-common@1.2.5
  - @backstage/plugin-search-react@1.6.3
  - @backstage/plugin-techdocs-react@1.1.8

## 1.6.5-next.2

### Patch Changes

- Updated dependencies
  - @backstage/plugin-catalog-react@1.8.0-next.2
  - @backstage/theme@0.4.1-next.1
  - @backstage/core-plugin-api@1.5.3-next.1
  - @backstage/core-components@0.13.3-next.2
  - @backstage/catalog-model@1.4.1-next.0
  - @backstage/config@1.0.8
  - @backstage/errors@1.2.1-next.0
  - @backstage/integration@1.5.1-next.0
  - @backstage/integration-react@1.1.15-next.2
  - @backstage/plugin-search-common@1.2.5-next.0
  - @backstage/plugin-search-react@1.6.3-next.2
  - @backstage/plugin-techdocs-react@1.1.8-next.2

## 1.6.5-next.1

### Patch Changes

- Updated dependencies
  - @backstage/theme@0.4.1-next.0
  - @backstage/core-components@0.13.3-next.1
  - @backstage/core-plugin-api@1.5.3-next.0
  - @backstage/integration-react@1.1.15-next.1
  - @backstage/plugin-catalog-react@1.7.1-next.1
  - @backstage/plugin-search-react@1.6.3-next.1
  - @backstage/plugin-techdocs-react@1.1.8-next.1
  - @backstage/config@1.0.8

## 1.6.5-next.0

### Patch Changes

- Updated dependencies
  - @backstage/errors@1.2.1-next.0
  - @backstage/core-components@0.13.3-next.0
  - @backstage/catalog-model@1.4.1-next.0
  - @backstage/config@1.0.8
  - @backstage/core-plugin-api@1.5.2
  - @backstage/integration@1.5.1-next.0
  - @backstage/integration-react@1.1.15-next.0
  - @backstage/theme@0.4.0
  - @backstage/plugin-catalog-react@1.7.1-next.0
  - @backstage/plugin-search-common@1.2.5-next.0
  - @backstage/plugin-search-react@1.6.3-next.0
  - @backstage/plugin-techdocs-react@1.1.8-next.0

## 1.6.4

### Patch Changes

- 2f660eb573cc: Fix SearchBar styles & update StoryBook stories for custom styles for `notchedOutline` class.
- 956d09e8ea68: Change deprecated local references to import from shared `plugin-techdocs-react` plugin
- e33beb1f2a8e: Make the documentation pages printable (also handy for exporting to PDF)
- Updated dependencies
  - @backstage/core-plugin-api@1.5.2
  - @backstage/plugin-search-react@1.6.2
  - @backstage/core-components@0.13.2
  - @backstage/theme@0.4.0
  - @backstage/integration@1.5.0
  - @backstage/plugin-catalog-react@1.7.0
  - @backstage/catalog-model@1.4.0
  - @backstage/errors@1.2.0
  - @backstage/plugin-techdocs-react@1.1.7
  - @backstage/integration-react@1.1.14
  - @backstage/config@1.0.8
  - @backstage/plugin-search-common@1.2.4

## 1.6.4-next.3

### Patch Changes

- e33beb1f2a8e: Make the documentation pages printable (also handy for exporting to PDF)
- Updated dependencies
  - @backstage/plugin-search-react@1.6.2-next.3
  - @backstage/core-components@0.13.2-next.3
  - @backstage/catalog-model@1.4.0-next.1
  - @backstage/config@1.0.7
  - @backstage/core-plugin-api@1.5.2-next.0
  - @backstage/errors@1.2.0-next.0
  - @backstage/integration@1.5.0-next.0
  - @backstage/integration-react@1.1.14-next.3
  - @backstage/theme@0.4.0-next.1
  - @backstage/plugin-catalog-react@1.7.0-next.3
  - @backstage/plugin-search-common@1.2.4-next.0
  - @backstage/plugin-techdocs-react@1.1.7-next.3

## 1.6.3-next.2

### Patch Changes

- Updated dependencies
  - @backstage/theme@0.4.0-next.1
  - @backstage/plugin-catalog-react@1.7.0-next.2
  - @backstage/core-components@0.13.2-next.2
  - @backstage/integration-react@1.1.14-next.2
  - @backstage/plugin-search-react@1.6.1-next.2
  - @backstage/plugin-techdocs-react@1.1.7-next.2
  - @backstage/config@1.0.7
  - @backstage/core-plugin-api@1.5.2-next.0

## 1.6.3-next.1

### Patch Changes

- 2f660eb573cc: Fix SearchBar styles & update StoryBook stories for custom styles for `notchedOutline` class.
- Updated dependencies
  - @backstage/integration@1.5.0-next.0
  - @backstage/errors@1.2.0-next.0
  - @backstage/plugin-search-react@1.6.1-next.1
  - @backstage/core-components@0.13.2-next.1
  - @backstage/plugin-catalog-react@1.7.0-next.1
  - @backstage/catalog-model@1.4.0-next.0
  - @backstage/core-plugin-api@1.5.2-next.0
  - @backstage/integration-react@1.1.14-next.1
  - @backstage/plugin-techdocs-react@1.1.7-next.1
  - @backstage/config@1.0.7
  - @backstage/theme@0.4.0-next.0
  - @backstage/plugin-search-common@1.2.4-next.0

## 1.6.3-next.0

### Patch Changes

- 956d09e8ea68: Change deprecated local references to import from shared `plugin-techdocs-react` plugin
- Updated dependencies
  - @backstage/plugin-catalog-react@1.7.0-next.0
  - @backstage/theme@0.4.0-next.0
  - @backstage/plugin-techdocs-react@1.1.7-next.0
  - @backstage/integration@1.4.5
  - @backstage/config@1.0.7
  - @backstage/core-components@0.13.2-next.0
  - @backstage/core-plugin-api@1.5.1
  - @backstage/integration-react@1.1.14-next.0
  - @backstage/plugin-search-react@1.6.1-next.0
  - @backstage/catalog-model@1.3.0
  - @backstage/errors@1.1.5
  - @backstage/plugin-search-common@1.2.3

## 1.6.2

### Patch Changes

- 863beb49498: Re-add the possibility to have trailing slashes in Techdocs navigation.
- Updated dependencies
  - @backstage/theme@0.3.0
  - @backstage/plugin-catalog-react@1.6.0
  - @backstage/integration@1.4.5
  - @backstage/plugin-search-react@1.6.0
  - @backstage/core-components@0.13.1
  - @backstage/integration-react@1.1.13
  - @backstage/plugin-techdocs-react@1.1.6
  - @backstage/catalog-model@1.3.0
  - @backstage/config@1.0.7
  - @backstage/core-plugin-api@1.5.1
  - @backstage/errors@1.1.5
  - @backstage/plugin-search-common@1.2.3

## 1.6.2-next.2

### Patch Changes

- Updated dependencies
  - @backstage/theme@0.3.0-next.0
  - @backstage/core-components@0.13.1-next.1
  - @backstage/plugin-search-react@1.6.0-next.2
  - @backstage/integration-react@1.1.13-next.2
  - @backstage/plugin-catalog-react@1.6.0-next.2
  - @backstage/plugin-techdocs-react@1.1.6-next.1
  - @backstage/config@1.0.7
  - @backstage/core-plugin-api@1.5.1

## 1.6.2-next.1

### Patch Changes

- Updated dependencies
  - @backstage/core-components@0.13.1-next.0
  - @backstage/core-plugin-api@1.5.1
  - @backstage/plugin-catalog-react@1.6.0-next.1
  - @backstage/plugin-search-react@1.6.0-next.1
  - @backstage/integration-react@1.1.13-next.1
  - @backstage/plugin-techdocs-react@1.1.6-next.0
  - @backstage/config@1.0.7

## 1.6.2-next.0

### Patch Changes

- 863beb49498: Re-add the possibility to have trailing slashes in Techdocs navigation.
- Updated dependencies
  - @backstage/plugin-catalog-react@1.6.0-next.0
  - @backstage/integration@1.4.5-next.0
  - @backstage/plugin-search-react@1.6.0-next.0
  - @backstage/integration-react@1.1.13-next.0
  - @backstage/core-components@0.13.0
  - @backstage/core-plugin-api@1.5.1
  - @backstage/catalog-model@1.3.0
  - @backstage/config@1.0.7
  - @backstage/errors@1.1.5
  - @backstage/theme@0.2.19
  - @backstage/plugin-search-common@1.2.3
  - @backstage/plugin-techdocs-react@1.1.5

## 1.6.1

### Patch Changes

- 6c809d1a41c: Minor visual tweaks to adapt to changes in mkdocs-material v9
- b2e182cdfa4: Fixes a UI bug in search result item which rendered the item text with incorrect font size and color
- 847a1eee3da: Change anchor links color in Techdocs content

  With the color (mkdocs supplied) used for anchor links the background and foreground colors do not have a sufficient contrast ratio. Using the link color from theme palette.

- 8e00acb28db: Small tweaks to remove warnings in the console during development (mainly focusing on techdocs)
- 2e493480626: Fix a bug in sub-path navigation due to double addition of a sub-path if one was set up in `app.baseUrl`.
- e0c6e8b9c3c: Update peer dependencies
- Updated dependencies
  - @backstage/core-components@0.13.0
  - @backstage/plugin-catalog-react@1.5.0
  - @backstage/plugin-search-react@1.5.2
  - @backstage/plugin-techdocs-react@1.1.5
  - @backstage/integration-react@1.1.12
  - @backstage/theme@0.2.19
  - @backstage/core-plugin-api@1.5.1
  - @backstage/catalog-model@1.3.0
  - @backstage/integration@1.4.4
  - @backstage/config@1.0.7
  - @backstage/errors@1.1.5
  - @backstage/plugin-search-common@1.2.3

## 1.6.1-next.3

### Patch Changes

- 2e493480626: Fix a bug in sub-path navigation due to double addition of a sub-path if one was set up in `app.baseUrl`.
- Updated dependencies
  - @backstage/plugin-catalog-react@1.5.0-next.3
  - @backstage/catalog-model@1.3.0-next.0
  - @backstage/core-components@0.13.0-next.3
  - @backstage/config@1.0.7
  - @backstage/core-plugin-api@1.5.1-next.1
  - @backstage/errors@1.1.5
  - @backstage/integration@1.4.4-next.0
  - @backstage/integration-react@1.1.12-next.3
  - @backstage/theme@0.2.19-next.0
  - @backstage/plugin-search-common@1.2.3-next.0
  - @backstage/plugin-search-react@1.5.2-next.3
  - @backstage/plugin-techdocs-react@1.1.5-next.3

## 1.6.1-next.2

### Patch Changes

- Updated dependencies
  - @backstage/core-components@0.12.6-next.2
  - @backstage/plugin-catalog-react@1.4.1-next.2
  - @backstage/core-plugin-api@1.5.1-next.1
  - @backstage/catalog-model@1.2.1
  - @backstage/config@1.0.7
  - @backstage/errors@1.1.5
  - @backstage/integration@1.4.4-next.0
  - @backstage/integration-react@1.1.12-next.2
  - @backstage/theme@0.2.19-next.0
  - @backstage/plugin-search-common@1.2.3-next.0
  - @backstage/plugin-search-react@1.5.2-next.2
  - @backstage/plugin-techdocs-react@1.1.5-next.2

## 1.6.1-next.1

### Patch Changes

- 6c809d1a41c: Minor visual tweaks to adapt to changes in mkdocs-material v9
- 847a1eee3da: Change anchor links color in Techdocs content

  With the color (mkdocs supplied) used for anchor links the background and foreground colors do not have a sufficient contrast ratio. Using the link color from theme palette.

- e0c6e8b9c3c: Update peer dependencies
- Updated dependencies
  - @backstage/core-components@0.12.6-next.1
  - @backstage/integration-react@1.1.12-next.1
  - @backstage/core-plugin-api@1.5.1-next.0
  - @backstage/plugin-techdocs-react@1.1.5-next.1
  - @backstage/plugin-catalog-react@1.4.1-next.1
  - @backstage/integration@1.4.4-next.0
  - @backstage/plugin-search-react@1.5.2-next.1
  - @backstage/theme@0.2.19-next.0
  - @backstage/catalog-model@1.2.1
  - @backstage/config@1.0.7
  - @backstage/errors@1.1.5
  - @backstage/plugin-search-common@1.2.3-next.0

## 1.6.1-next.0

### Patch Changes

- b2e182cdfa4: Fixes a UI bug in search result item which rendered the item text with incorrect font size and color
- 8e00acb28db: Small tweaks to remove warnings in the console during development (mainly focusing on techdocs)
- Updated dependencies
  - @backstage/core-components@0.12.6-next.0
  - @backstage/plugin-search-react@1.5.2-next.0
  - @backstage/plugin-techdocs-react@1.1.5-next.0
  - @backstage/plugin-catalog-react@1.4.1-next.0
  - @backstage/integration-react@1.1.12-next.0
  - @backstage/core-plugin-api@1.5.0
  - @backstage/config@1.0.7
  - @backstage/integration@1.4.3
  - @backstage/catalog-model@1.2.1
  - @backstage/errors@1.1.5
  - @backstage/theme@0.2.18
  - @backstage/plugin-search-common@1.2.2

## 1.6.0

### Minor Changes

- 3f75b7607ca: Add ability to pass icon as function to have ability to customize it by search item

### Patch Changes

- 65454876fb2: Minor API report tweaks
- 54a1e133b56: Fix bug that caused next and previous links not to work with certain versions of mkdocs-material
- f320c299c67: The HTML tag attributes in the documentation content inserted to shadow DOM is preserved to improve accessibility
- cb8ec97cdeb: Change black & white colors to be theme aware
- c10384a9235: Switch to using `LinkButton` instead of the deprecated `Button`
- 8adfda60ae1: Updated dependency `jss` to `~10.10.0`.
- 52b0022dab7: Updated dependency `msw` to `^1.0.0`.
- 238cf657c09: Copy to clipboard now works in a not secure context.
- Updated dependencies
  - @backstage/core-components@0.12.5
  - @backstage/plugin-techdocs-react@1.1.4
  - @backstage/plugin-catalog-react@1.4.0
  - @backstage/plugin-search-react@1.5.1
  - @backstage/errors@1.1.5
  - @backstage/core-plugin-api@1.5.0
  - @backstage/catalog-model@1.2.1
  - @backstage/integration-react@1.1.11
  - @backstage/integration@1.4.3
  - @backstage/config@1.0.7
  - @backstage/theme@0.2.18
  - @backstage/plugin-search-common@1.2.2

## 1.6.0-next.2

### Patch Changes

- 65454876fb2: Minor API report tweaks
- Updated dependencies
  - @backstage/core-components@0.12.5-next.2
  - @backstage/plugin-techdocs-react@1.1.4-next.2
  - @backstage/plugin-catalog-react@1.4.0-next.2
  - @backstage/plugin-search-react@1.5.1-next.2
  - @backstage/core-plugin-api@1.5.0-next.2
  - @backstage/integration-react@1.1.11-next.2
  - @backstage/config@1.0.7-next.0
  - @backstage/integration@1.4.3-next.0

## 1.6.0-next.1

### Patch Changes

- 54a1e133b56: Fix bug that caused next and previous links not to work with certain versions of mkdocs-material
- cb8ec97cdeb: Change black & white colors to be theme aware
- c10384a9235: Switch to using `LinkButton` instead of the deprecated `Button`
- 8adfda60ae1: Updated dependency `jss` to `~10.10.0`.
- 52b0022dab7: Updated dependency `msw` to `^1.0.0`.
- 238cf657c09: Copy to clipboard now works in a not secure context.
- Updated dependencies
  - @backstage/core-components@0.12.5-next.1
  - @backstage/errors@1.1.5-next.0
  - @backstage/plugin-techdocs-react@1.1.4-next.1
  - @backstage/core-plugin-api@1.4.1-next.1
  - @backstage/integration-react@1.1.11-next.1
  - @backstage/integration@1.4.3-next.0
  - @backstage/config@1.0.7-next.0
  - @backstage/theme@0.2.18-next.0
  - @backstage/plugin-catalog-react@1.4.0-next.1
  - @backstage/catalog-model@1.2.1-next.1
  - @backstage/plugin-search-common@1.2.2-next.0
  - @backstage/plugin-search-react@1.5.1-next.1

## 1.6.0-next.0

### Minor Changes

- 3f75b7607c: Add ability to pass icon as function to have ability to customize it by search item

### Patch Changes

- f320c299c6: The HTML tag attributes in the documentation content inserted to shadow DOM is preserved to improve accessibility
- Updated dependencies
  - @backstage/plugin-catalog-react@1.4.0-next.0
  - @backstage/core-plugin-api@1.4.1-next.0
  - @backstage/catalog-model@1.2.1-next.0
  - @backstage/plugin-techdocs-react@1.1.4-next.0
  - @backstage/config@1.0.6
  - @backstage/core-components@0.12.5-next.0
  - @backstage/errors@1.1.4
  - @backstage/integration@1.4.2
  - @backstage/integration-react@1.1.11-next.0
  - @backstage/theme@0.2.17
  - @backstage/plugin-search-common@1.2.1
  - @backstage/plugin-search-react@1.5.1-next.0

## 1.5.0

### Minor Changes

- 20840b36b4: Update DocsTable and EntityListDocsTable to accept overrides for Material Table options.
- 0eaa579f89: The `TechDocsSearchResultListItem` component is now a search result extension. This means that when rendered as a child of components that render search extensions, the `result`, `rank`, and `highlight` properties are optional. See the [documentation](https://backstage.io/docs/features/search/how-to-guides#how-to-render-search-results-using-extensions) for more details.

### Patch Changes

- c8e09cc383: Fixed bug in Techdocs reader where a techdocs page with a hash in the URL did not always jump to the document anchor.
- cad5607411: Improve view: remove footer overlay on large screen
- 66e2aab4c4: `ListItem` wrapper component moved to `SearchResultListItemExtension` for all `*SearchResultListItems` that are exported as extensions. This is to make sure the list only contains list elements.

  Note: If you have implemented a custom result list item, we recommend you to remove the list item wrapper to avoid nested `<li>` elements.

- 4660b63947: Create a TechDocs `<LightBox/>` addon that allows users to open images in a light-box on documentation pages, they can navigate between images if there are several on one page.

  Here's an example on how to use it in a Backstage app:

  ```diff
  import {
    DefaultTechDocsHome,
    TechDocsIndexPage,
    TechDocsReaderPage,
  } from '@backstage/plugin-techdocs';
  import { TechDocsAddons } from '@backstage/plugin-techdocs-react/alpha';
  +import { LightBox } from '@backstage/plugin-techdocs-module-addons-contrib';

  const AppRoutes = () => {
    <FlatRoutes>
      // other plugin routes
      <Route path="/docs" element={<TechDocsIndexPage />}>
        <DefaultTechDocsHome />
      </Route>
      <Route
        path="/docs/:namespace/:kind/:name/*"
        element={<TechDocsReaderPage />}
      >
        <TechDocsAddons>
  +       <LightBox />
        </TechDocsAddons>
      </Route>
    </FlatRoutes>;
  };
  ```

- Updated dependencies
  - @backstage/core-components@0.12.4
  - @backstage/catalog-model@1.2.0
  - @backstage/theme@0.2.17
  - @backstage/core-plugin-api@1.4.0
  - @backstage/plugin-catalog-react@1.3.0
  - @backstage/plugin-search-react@1.5.0
  - @backstage/config@1.0.6
  - @backstage/errors@1.1.4
  - @backstage/integration@1.4.2
  - @backstage/integration-react@1.1.10
  - @backstage/plugin-search-common@1.2.1
  - @backstage/plugin-techdocs-react@1.1.3

## 1.5.0-next.2

### Patch Changes

- 66e2aab4c4: `ListItem` wrapper component moved to `SearchResultListItemExtension` for all `*SearchResultListItems` that are exported as extensions. This is to make sure the list only contains list elements.

  Note: If you have implemented a custom result list item, we recommend you to remove the list item wrapper to avoid nested `<li>` elements.

- Updated dependencies
  - @backstage/catalog-model@1.2.0-next.1
  - @backstage/plugin-search-react@1.5.0-next.1
  - @backstage/core-components@0.12.4-next.1
  - @backstage/config@1.0.6
  - @backstage/core-plugin-api@1.3.0
  - @backstage/errors@1.1.4
  - @backstage/integration@1.4.2
  - @backstage/integration-react@1.1.10-next.1
  - @backstage/theme@0.2.16
  - @backstage/plugin-catalog-react@1.3.0-next.2
  - @backstage/plugin-search-common@1.2.1
  - @backstage/plugin-techdocs-react@1.1.3-next.2

## 1.5.0-next.1

### Minor Changes

- 20840b36b4: Update DocsTable and EntityListDocsTable to accept overrides for Material Table options.
- 0eaa579f89: The `TechDocsSearchResultListItem` component is now a search result extension. This means that when rendered as a child of components that render search extensions, the `result`, `rank`, and `highlight` properties are optional. See the [documentation](https://backstage.io/docs/features/search/how-to-guides#how-to-render-search-results-using-extensions) for more details.

### Patch Changes

- Updated dependencies
  - @backstage/core-components@0.12.4-next.0
  - @backstage/plugin-search-react@1.5.0-next.0
  - @backstage/plugin-catalog-react@1.3.0-next.1
  - @backstage/catalog-model@1.1.6-next.0
  - @backstage/config@1.0.6
  - @backstage/core-plugin-api@1.3.0
  - @backstage/errors@1.1.4
  - @backstage/integration@1.4.2
  - @backstage/integration-react@1.1.10-next.0
  - @backstage/theme@0.2.16
  - @backstage/plugin-search-common@1.2.1
  - @backstage/plugin-techdocs-react@1.1.3-next.1

## 1.4.4-next.0

### Patch Changes

- c8e09cc383: Fixed bug in Techdocs reader where a techdocs page with a hash in the URL did not always jump to the document anchor.
- cad5607411: Improve view: remove footer overlay on large screen
- Updated dependencies
  - @backstage/plugin-catalog-react@1.3.0-next.0
  - @backstage/catalog-model@1.1.6-next.0
  - @backstage/plugin-techdocs-react@1.1.3-next.0
  - @backstage/integration-react@1.1.9

## 1.4.3

### Patch Changes

- a74dd61534: Fix sizing of build log component to render all lines
- 80ce4e8c29: Small updates to some components to ensure theme typography properties are inherited correctly.
- 7115c7389b: Updated dependency `jss` to `~10.9.0`.
- Updated dependencies
  - @backstage/catalog-model@1.1.5
  - @backstage/plugin-catalog-react@1.2.4
  - @backstage/core-components@0.12.3
  - @backstage/plugin-search-react@1.4.0
  - @backstage/core-plugin-api@1.3.0
  - @backstage/plugin-techdocs-react@1.1.2
  - @backstage/config@1.0.6
  - @backstage/errors@1.1.4
  - @backstage/integration@1.4.2
  - @backstage/integration-react@1.1.9
  - @backstage/theme@0.2.16
  - @backstage/plugin-search-common@1.2.1

## 1.4.3-next.2

### Patch Changes

- Updated dependencies
  - @backstage/plugin-search-react@1.4.0-next.2
  - @backstage/core-plugin-api@1.3.0-next.1
  - @backstage/plugin-catalog-react@1.2.4-next.2
  - @backstage/plugin-techdocs-react@1.1.2-next.2
  - @backstage/catalog-model@1.1.5-next.1
  - @backstage/config@1.0.6-next.0
  - @backstage/core-components@0.12.3-next.2
  - @backstage/errors@1.1.4
  - @backstage/integration@1.4.2-next.0
  - @backstage/integration-react@1.1.9-next.2
  - @backstage/theme@0.2.16
  - @backstage/plugin-search-common@1.2.1-next.0

## 1.4.3-next.1

### Patch Changes

- a74dd61534: Fix sizing of build log component to render all lines
- Updated dependencies
  - @backstage/config@1.0.6-next.0
  - @backstage/catalog-model@1.1.5-next.1
  - @backstage/core-components@0.12.3-next.1
  - @backstage/core-plugin-api@1.2.1-next.0
  - @backstage/errors@1.1.4
  - @backstage/integration@1.4.2-next.0
  - @backstage/integration-react@1.1.9-next.1
  - @backstage/theme@0.2.16
  - @backstage/plugin-catalog-react@1.2.4-next.1
  - @backstage/plugin-search-common@1.2.1-next.0
  - @backstage/plugin-search-react@1.3.2-next.1
  - @backstage/plugin-techdocs-react@1.1.2-next.1

## 1.4.3-next.0

### Patch Changes

- 7115c7389b: Updated dependency `jss` to `~10.9.0`.
- Updated dependencies
  - @backstage/catalog-model@1.1.5-next.0
  - @backstage/plugin-catalog-react@1.2.4-next.0
  - @backstage/core-components@0.12.3-next.0
  - @backstage/plugin-techdocs-react@1.1.2-next.0
  - @backstage/config@1.0.5
  - @backstage/core-plugin-api@1.2.0
  - @backstage/errors@1.1.4
  - @backstage/integration@1.4.1
  - @backstage/integration-react@1.1.9-next.0
  - @backstage/theme@0.2.16
  - @backstage/plugin-search-common@1.2.0
  - @backstage/plugin-search-react@1.3.2-next.0

## 1.4.2

### Patch Changes

- Updated dependencies
  - @backstage/core-components@0.12.2
  - @backstage/integration-react@1.1.8
  - @backstage/plugin-catalog-react@1.2.3
  - @backstage/plugin-search-react@1.3.1
  - @backstage/plugin-techdocs-react@1.1.1

## 1.4.1

### Patch Changes

- d3fea4ae0a: Internal fixes to avoid implicit usage of globals
- 2e701b3796: Internal refactor to use `react-router-dom` rather than `react-router`.
- a19cffbeed: Update search links to only have header as linkable text
- 5d3058355d: Add `react/forbid-elements` linter rule for button, suggest Material UI `Button`
- 3280711113: Updated dependency `msw` to `^0.49.0`.
- 786f1b1419: Support older versions of react-router
- Updated dependencies
  - @backstage/plugin-techdocs-react@1.1.0
  - @backstage/core-plugin-api@1.2.0
  - @backstage/plugin-search-react@1.3.0
  - @backstage/core-components@0.12.1
  - @backstage/errors@1.1.4
  - @backstage/plugin-catalog-react@1.2.2
  - @backstage/integration-react@1.1.7
  - @backstage/integration@1.4.1
  - @backstage/plugin-search-common@1.2.0
  - @backstage/catalog-model@1.1.4
  - @backstage/config@1.0.5
  - @backstage/theme@0.2.16

## 1.4.1-next.4

### Patch Changes

- 2e701b3796: Internal refactor to use `react-router-dom` rather than `react-router`.
- Updated dependencies
  - @backstage/core-components@0.12.1-next.4
  - @backstage/plugin-catalog-react@1.2.2-next.4
  - @backstage/plugin-search-react@1.3.0-next.4
  - @backstage/catalog-model@1.1.4-next.1
  - @backstage/config@1.0.5-next.1
  - @backstage/core-plugin-api@1.2.0-next.2
  - @backstage/errors@1.1.4-next.1
  - @backstage/integration@1.4.1-next.1
  - @backstage/integration-react@1.1.7-next.4
  - @backstage/theme@0.2.16
  - @backstage/plugin-search-common@1.2.0-next.3
  - @backstage/plugin-techdocs-react@1.0.7-next.4

## 1.4.1-next.3

### Patch Changes

- Updated dependencies
  - @backstage/core-components@0.12.1-next.3
  - @backstage/catalog-model@1.1.4-next.1
  - @backstage/config@1.0.5-next.1
  - @backstage/core-plugin-api@1.2.0-next.2
  - @backstage/errors@1.1.4-next.1
  - @backstage/integration@1.4.1-next.1
  - @backstage/integration-react@1.1.7-next.3
  - @backstage/theme@0.2.16
  - @backstage/plugin-catalog-react@1.2.2-next.3
  - @backstage/plugin-search-common@1.2.0-next.2
  - @backstage/plugin-search-react@1.3.0-next.3
  - @backstage/plugin-techdocs-react@1.0.7-next.3

## 1.4.1-next.2

### Patch Changes

- Updated dependencies
  - @backstage/core-plugin-api@1.2.0-next.2
  - @backstage/plugin-search-react@1.3.0-next.2
  - @backstage/core-components@0.12.1-next.2
  - @backstage/plugin-catalog-react@1.2.2-next.2
  - @backstage/plugin-search-common@1.2.0-next.2
  - @backstage/integration-react@1.1.7-next.2
  - @backstage/plugin-techdocs-react@1.0.7-next.2
  - @backstage/catalog-model@1.1.4-next.1
  - @backstage/config@1.0.5-next.1
  - @backstage/errors@1.1.4-next.1
  - @backstage/integration@1.4.1-next.1
  - @backstage/theme@0.2.16

## 1.4.1-next.1

### Patch Changes

- d3fea4ae0a: Internal fixes to avoid implicit usage of globals
- a19cffbeed: Update search links to only have header as linkable text
- Updated dependencies
  - @backstage/core-components@0.12.1-next.1
  - @backstage/plugin-search-react@1.2.2-next.1
  - @backstage/core-plugin-api@1.1.1-next.1
  - @backstage/plugin-catalog-react@1.2.2-next.1
  - @backstage/integration-react@1.1.7-next.1
  - @backstage/plugin-techdocs-react@1.0.7-next.1
  - @backstage/config@1.0.5-next.1
  - @backstage/integration@1.4.1-next.1
  - @backstage/catalog-model@1.1.4-next.1
  - @backstage/errors@1.1.4-next.1
  - @backstage/theme@0.2.16
  - @backstage/plugin-search-common@1.1.2-next.1

## 1.4.1-next.0

### Patch Changes

- 3280711113: Updated dependency `msw` to `^0.49.0`.
- Updated dependencies
  - @backstage/plugin-techdocs-react@1.0.7-next.0
  - @backstage/core-components@0.12.1-next.0
  - @backstage/core-plugin-api@1.1.1-next.0
  - @backstage/integration-react@1.1.7-next.0
  - @backstage/integration@1.4.1-next.0
  - @backstage/plugin-catalog-react@1.2.2-next.0
  - @backstage/catalog-model@1.1.4-next.0
  - @backstage/config@1.0.5-next.0
  - @backstage/errors@1.1.4-next.0
  - @backstage/theme@0.2.16
  - @backstage/plugin-search-common@1.1.2-next.0
  - @backstage/plugin-search-react@1.2.2-next.0

## 1.4.0

### Minor Changes

- 5691baea69: Add ability to configure filters when using EntityListDocsGrid

  The following example will render two sections of cards grid:

  - One section for documentations tagged as `recommended`
  - One section for documentations tagged as `runbook`

  ```js
  <EntityListDocsGrid groups={{[
    {
      title: "Recommended Documentation",
      filterPredicate: entity =>
        entity?.metadata?.tags?.includes('recommended') ?? false,
    },
    {
      title: "RunBooks Documentation",
      filterPredicate: entity =>
        entity?.metadata?.tags?.includes('runbook') ?? false,
    }
  ]}} />
  ```

- 63705e73d9: Hide document description if not provided
- 847fc588a6: Updated TechDocs header to include label for source code icon and updated label to reflect Kind name

### Patch Changes

- 9e4d8e6198: Fix logic bug that broke techdocs-cli-embedded-app
- e92aa15f01: Bumped `canvas` dependency to the latest version, which has better Node.js v18 support.
- cbe11d1e23: Tweak README
- 7573b65232: Internal refactor of imports to avoid circular dependencies
- c1784a4980: Replaces in-code uses of `GitHub` with `Github` and deprecates old versions.
- 3a1a999b7b: Include query parameters when navigating to relative links in documents
- bd2aab4726: An analytics event matching the semantics of the `click` action is now captured when users click links within a TechDocs document.
- Updated dependencies
  - @backstage/plugin-catalog-react@1.2.1
  - @backstage/core-components@0.12.0
  - @backstage/core-plugin-api@1.1.0
  - @backstage/integration@1.4.0
  - @backstage/catalog-model@1.1.3
  - @backstage/plugin-techdocs-react@1.0.6
  - @backstage/integration-react@1.1.6
  - @backstage/plugin-search-react@1.2.1
  - @backstage/config@1.0.4
  - @backstage/errors@1.1.3
  - @backstage/theme@0.2.16
  - @backstage/plugin-search-common@1.1.1

## 1.4.0-next.2

### Patch Changes

- e92aa15f01: Bumped `canvas` dependency to the latest version, which has better Node.js v18 support.
- Updated dependencies
  - @backstage/core-components@0.12.0-next.1
  - @backstage/catalog-model@1.1.3-next.0
  - @backstage/config@1.0.4-next.0
  - @backstage/core-plugin-api@1.1.0-next.0
  - @backstage/errors@1.1.3-next.0
  - @backstage/integration@1.4.0-next.0
  - @backstage/integration-react@1.1.6-next.1
  - @backstage/theme@0.2.16
  - @backstage/plugin-catalog-react@1.2.1-next.1
  - @backstage/plugin-search-common@1.1.1-next.0
  - @backstage/plugin-search-react@1.2.1-next.1
  - @backstage/plugin-techdocs-react@1.0.6-next.1

## 1.4.0-next.1

### Patch Changes

- 9e4d8e6198: Fix logic bug that broke techdocs-cli-embedded-app

## 1.4.0-next.0

### Minor Changes

- 5691baea69: Add ability to configure filters when using EntityListDocsGrid

  The following example will render two sections of cards grid:

  - One section for documentations tagged as `recommended`
  - One section for documentations tagged as `runbook`

  ```js
  <EntityListDocsGrid groups={{[
    {
      title: "Recommended Documentation",
      filterPredicate: entity =>
        entity?.metadata?.tags?.includes('recommended') ?? false,
    },
    {
      title: "RunBooks Documentation",
      filterPredicate: entity =>
        entity?.metadata?.tags?.includes('runbook') ?? false,
    }
  ]}} />
  ```

### Patch Changes

- cbe11d1e23: Tweak README
- 7573b65232: Internal refactor of imports to avoid circular dependencies
- c1784a4980: Replaces in-code uses of `GitHub` with `Github` and deprecates old versions.
- 3a1a999b7b: Include query parameters when navigating to relative links in documents
- Updated dependencies
  - @backstage/plugin-catalog-react@1.2.1-next.0
  - @backstage/core-components@0.12.0-next.0
  - @backstage/core-plugin-api@1.1.0-next.0
  - @backstage/integration@1.4.0-next.0
  - @backstage/catalog-model@1.1.3-next.0
  - @backstage/integration-react@1.1.6-next.0
  - @backstage/plugin-search-react@1.2.1-next.0
  - @backstage/plugin-techdocs-react@1.0.6-next.0
  - @backstage/config@1.0.4-next.0
  - @backstage/errors@1.1.3-next.0
  - @backstage/theme@0.2.16
  - @backstage/plugin-search-common@1.1.1-next.0

## 1.3.3

### Patch Changes

- Updated dependencies
  - @backstage/catalog-model@1.1.2
  - @backstage/plugin-catalog-react@1.2.0
  - @backstage/core-components@0.11.2
  - @backstage/plugin-search-react@1.2.0
  - @backstage/plugin-search-common@1.1.0
  - @backstage/plugin-techdocs-react@1.0.5
  - @backstage/integration-react@1.1.5
  - @backstage/core-plugin-api@1.0.7
  - @backstage/config@1.0.3
  - @backstage/errors@1.1.2
  - @backstage/integration@1.3.2
  - @backstage/theme@0.2.16

## 1.3.3-next.2

### Patch Changes

- Updated dependencies
  - @backstage/plugin-catalog-react@1.2.0-next.2
  - @backstage/plugin-search-common@1.1.0-next.2
  - @backstage/catalog-model@1.1.2-next.2
  - @backstage/config@1.0.3-next.2
  - @backstage/core-components@0.11.2-next.2
  - @backstage/core-plugin-api@1.0.7-next.2
  - @backstage/errors@1.1.2-next.2
  - @backstage/integration@1.3.2-next.2
  - @backstage/integration-react@1.1.5-next.2
  - @backstage/theme@0.2.16
  - @backstage/plugin-search-react@1.2.0-next.2
  - @backstage/plugin-techdocs-react@1.0.5-next.2

## 1.3.3-next.1

### Patch Changes

- Updated dependencies
  - @backstage/plugin-catalog-react@1.2.0-next.1
  - @backstage/plugin-search-react@1.2.0-next.1
  - @backstage/plugin-search-common@1.1.0-next.1
  - @backstage/core-components@0.11.2-next.1
  - @backstage/core-plugin-api@1.0.7-next.1
  - @backstage/catalog-model@1.1.2-next.1
  - @backstage/config@1.0.3-next.1
  - @backstage/errors@1.1.2-next.1
  - @backstage/integration@1.3.2-next.1
  - @backstage/integration-react@1.1.5-next.1
  - @backstage/theme@0.2.16
  - @backstage/plugin-techdocs-react@1.0.5-next.1

## 1.3.3-next.0

### Patch Changes

- Updated dependencies
  - @backstage/catalog-model@1.1.2-next.0
  - @backstage/core-components@0.11.2-next.0
  - @backstage/plugin-catalog-react@1.1.5-next.0
  - @backstage/plugin-techdocs-react@1.0.5-next.0
  - @backstage/integration-react@1.1.5-next.0
  - @backstage/plugin-search-react@1.1.1-next.0
  - @backstage/config@1.0.3-next.0
  - @backstage/core-plugin-api@1.0.7-next.0
  - @backstage/errors@1.1.2-next.0
  - @backstage/integration@1.3.2-next.0
  - @backstage/theme@0.2.16
  - @backstage/plugin-search-common@1.0.2-next.0

## 1.3.2

### Patch Changes

- 817f3196f6: Updated React Router dependencies to be peer dependencies.
- eadf56bbbf: Bump `git-url-parse` version to `^13.0.0`
- 3f739be9d9: Minor API signatures cleanup
- 763fb81e82: Internal refactor to use more type safe code when dealing with route parameters.
- 7d47def9c4: Removed dependency on `@types/jest`.
- 817f3196f6: Updated the `TechDocsReaderPage` to be compatible with React Router v6 stable.
- 7a95c705fa: Fixed a bug where addons wouldn't render on sub pages when using React Route v6 stable.
- 667d917488: Updated dependency `msw` to `^0.47.0`.
- 87ec2ba4d6: Updated dependency `msw` to `^0.46.0`.
- bf5e9030eb: Updated dependency `msw` to `^0.45.0`.
- ca8d5a6eae: Use the new `SearchAutocomplete` component in the `TechDocsSearch` component to maintain consistency across search experiences and avoid code duplication.
- 829f14a9b0: Always update the title and sub-title when the location changes on a `TechDocs` reader page.
- e97d616f08: Fixed a bug where scrolling for anchors where the id starts with number didn't work for the current page.
- ef9ab322de: Minor API signatures cleanup
- Updated dependencies
  - @backstage/core-components@0.11.1
  - @backstage/core-plugin-api@1.0.6
  - @backstage/plugin-catalog-react@1.1.4
  - @backstage/plugin-search-react@1.1.0
  - @backstage/plugin-techdocs-react@1.0.4
  - @backstage/integration@1.3.1
  - @backstage/catalog-model@1.1.1
  - @backstage/config@1.0.2
  - @backstage/errors@1.1.1
  - @backstage/integration-react@1.1.4
  - @backstage/plugin-search-common@1.0.1

## 1.3.2-next.3

### Patch Changes

- 7d47def9c4: Removed dependency on `@types/jest`.
- Updated dependencies
  - @backstage/plugin-catalog-react@1.1.4-next.2
  - @backstage/catalog-model@1.1.1-next.0
  - @backstage/config@1.0.2-next.0
  - @backstage/core-components@0.11.1-next.3
  - @backstage/core-plugin-api@1.0.6-next.3
  - @backstage/errors@1.1.1-next.0
  - @backstage/integration@1.3.1-next.2
  - @backstage/integration-react@1.1.4-next.2
  - @backstage/plugin-techdocs-react@1.0.4-next.2

## 1.3.2-next.2

### Patch Changes

- eadf56bbbf: Bump `git-url-parse` version to `^13.0.0`
- 7a95c705fa: Fixed a bug where addons wouldn't render on sub pages when using React Route v6 stable.
- 667d917488: Updated dependency `msw` to `^0.47.0`.
- 87ec2ba4d6: Updated dependency `msw` to `^0.46.0`.
- ca8d5a6eae: Use the new `SearchAutocomplete` component in the `TechDocsSearch` component to maintain consistency across search experiences and avoid code duplication.
- e97d616f08: Fixed a bug where scrolling for anchors where the id starts with number didn't work for the current page.
- Updated dependencies
  - @backstage/integration@1.3.1-next.1
  - @backstage/core-components@0.11.1-next.2
  - @backstage/core-plugin-api@1.0.6-next.2
  - @backstage/integration-react@1.1.4-next.1
  - @backstage/plugin-search-react@1.1.0-next.2

## 1.3.2-next.1

### Patch Changes

- 817f3196f6: Updated React Router dependencies to be peer dependencies.
- 763fb81e82: Internal refactor to use more type safe code when dealing with route parameters.
- 817f3196f6: Updated the `TechDocsReaderPage` to be compatible with React Router v6 stable.
- Updated dependencies
  - @backstage/core-components@0.11.1-next.1
  - @backstage/core-plugin-api@1.0.6-next.1
  - @backstage/plugin-catalog-react@1.1.4-next.1
  - @backstage/plugin-search-react@1.0.2-next.1
  - @backstage/plugin-techdocs-react@1.0.4-next.1

## 1.3.2-next.0

### Patch Changes

- 3f739be9d9: Minor API signatures cleanup
- bf5e9030eb: Updated dependency `msw` to `^0.45.0`.
- 829f14a9b0: Always update the title and sub-title when the location changes on a `TechDocs` reader page.
- ef9ab322de: Minor API signatures cleanup
- Updated dependencies
  - @backstage/core-plugin-api@1.0.6-next.0
  - @backstage/core-components@0.11.1-next.0
  - @backstage/integration-react@1.1.4-next.0
  - @backstage/integration@1.3.1-next.0
  - @backstage/plugin-catalog-react@1.1.4-next.0
  - @backstage/plugin-search-react@1.0.2-next.0
  - @backstage/plugin-techdocs-react@1.0.4-next.0
  - @backstage/plugin-search-common@1.0.1-next.0

## 1.3.1

### Patch Changes

- e924d2d013: Added back reduction in size, this fixes the extremely large TeachDocs headings
- b86ed4d990: Add highlight to active navigation item and navigation parents.
- 7a98c73dc8: Fixed techdocs sidebar layout bug for medium devices.
- 8acb22205c: Scroll techdocs navigation into focus and expand any nested navigation items.
- Updated dependencies
  - @backstage/integration@1.3.0
  - @backstage/core-components@0.11.0
  - @backstage/core-plugin-api@1.0.5
  - @backstage/plugin-catalog-react@1.1.3
  - @backstage/plugin-techdocs-react@1.0.3
  - @backstage/integration-react@1.1.3
  - @backstage/plugin-search-react@1.0.1

## 1.3.1-next.2

### Patch Changes

- 8acb22205c: Scroll techdocs navigation into focus and expand any nested navigation items.
- Updated dependencies
  - @backstage/plugin-catalog-react@1.1.3-next.2
  - @backstage/core-components@0.11.0-next.2
  - @backstage/integration-react@1.1.3-next.1
  - @backstage/plugin-search-react@1.0.1-next.1
  - @backstage/plugin-techdocs-react@1.0.3-next.2

## 1.3.1-next.1

### Patch Changes

- b86ed4d990: Add highlight to active navigation item and navigation parents.
- Updated dependencies
  - @backstage/core-components@0.10.1-next.1
  - @backstage/integration@1.3.0-next.1
  - @backstage/plugin-techdocs-react@1.0.3-next.1
  - @backstage/plugin-catalog-react@1.1.3-next.1

## 1.3.1-next.0

### Patch Changes

- 7a98c73dc8: Fixed techdocs sidebar layout bug for medium devices.
- Updated dependencies
  - @backstage/integration@1.3.0-next.0
  - @backstage/core-plugin-api@1.0.5-next.0
  - @backstage/integration-react@1.1.3-next.0
  - @backstage/plugin-catalog-react@1.1.3-next.0
  - @backstage/core-components@0.10.1-next.0
  - @backstage/plugin-search-react@1.0.1-next.0
  - @backstage/plugin-techdocs-react@1.0.3-next.0

## 1.3.0

### Minor Changes

- ebf3eb1641: Use the same initial filter `owned` for the `TechDocsIndexPage` as for the `CatalogPage`.

  If you prefer to keep the previous behavior, you can change the default for the initial filter
  to `all` (or `starred` if you rather prefer that).

  ```
  <TechDocsIndexPage initiallySelectedFilter="all" />
  ```

  In general, with this change you will be able to set props at `TechDocsIndexPage`.

### Patch Changes

- a70869e775: Updated dependency `msw` to `^0.43.0`.
- 8006d0f9bf: Updated dependency `msw` to `^0.44.0`.
- e2d7b76f43: Upgrade git-url-parse to 12.0.0.

  Motivation for upgrade is transitively upgrading parse-url which is vulnerable
  to several CVEs detected by Snyk.

  - SNYK-JS-PARSEURL-2935944
  - SNYK-JS-PARSEURL-2935947
  - SNYK-JS-PARSEURL-2936249

- 3cbebf710e: Reorder browser tab title in Techdocs pages to have the site name first.
- 726577958f: Remove the 60% factor from the font size calculation of headers to use the exact size defined in BackstageTheme.
- 7739141ab2: Fix: When docs are shown in an entity page under the docs tab the sidebars start overlapping with the header and tabs in the page when you scroll the documentation content.
- Updated dependencies
  - @backstage/core-components@0.10.0
  - @backstage/catalog-model@1.1.0
  - @backstage/plugin-techdocs-react@1.0.2
  - @backstage/plugin-search-react@1.0.0
  - @backstage/plugin-search-common@1.0.0
  - @backstage/core-plugin-api@1.0.4
  - @backstage/integration@1.2.2
  - @backstage/integration-react@1.1.2
  - @backstage/plugin-catalog-react@1.1.2
  - @backstage/theme@0.2.16
  - @backstage/errors@1.1.0

## 1.2.1-next.3

### Patch Changes

- a70869e775: Updated dependency `msw` to `^0.43.0`.
- Updated dependencies
  - @backstage/core-plugin-api@1.0.4-next.0
  - @backstage/core-components@0.10.0-next.3
  - @backstage/integration-react@1.1.2-next.3
  - @backstage/integration@1.2.2-next.3
  - @backstage/catalog-model@1.1.0-next.3
  - @backstage/plugin-catalog-react@1.1.2-next.3
  - @backstage/plugin-search-react@0.2.2-next.3
  - @backstage/plugin-techdocs-react@1.0.2-next.2

## 1.2.1-next.2

### Patch Changes

- e2d7b76f43: Upgrade git-url-parse to 12.0.0.

  Motivation for upgrade is transitively upgrading parse-url which is vulnerable
  to several CVEs detected by Snyk.

  - SNYK-JS-PARSEURL-2935944
  - SNYK-JS-PARSEURL-2935947
  - SNYK-JS-PARSEURL-2936249

- 7739141ab2: Fix: When docs are shown in an entity page under the docs tab the sidebars start overlapping with the header and tabs in the page when you scroll the documentation content.
- Updated dependencies
  - @backstage/core-components@0.10.0-next.2
  - @backstage/catalog-model@1.1.0-next.2
  - @backstage/plugin-search-react@0.2.2-next.2
  - @backstage/theme@0.2.16-next.1
  - @backstage/integration@1.2.2-next.2
  - @backstage/plugin-catalog-react@1.1.2-next.2
  - @backstage/integration-react@1.1.2-next.2
  - @backstage/plugin-techdocs-react@1.0.2-next.1

## 1.2.1-next.1

### Patch Changes

- 726577958f: Remove the 60% factor from the font size calculation of headers to use the exact size defined in BackstageTheme.
- Updated dependencies
  - @backstage/core-components@0.9.6-next.1
  - @backstage/catalog-model@1.1.0-next.1
  - @backstage/errors@1.1.0-next.0
  - @backstage/theme@0.2.16-next.0
  - @backstage/integration@1.2.2-next.1
  - @backstage/integration-react@1.1.2-next.1
  - @backstage/plugin-catalog-react@1.1.2-next.1
  - @backstage/plugin-search-common@0.3.6-next.0
  - @backstage/plugin-search-react@0.2.2-next.1

## 1.2.1-next.0

### Patch Changes

- 3cbebf710e: Reorder browser tab title in Techdocs pages to have the site name first.
- Updated dependencies
  - @backstage/catalog-model@1.1.0-next.0
  - @backstage/core-components@0.9.6-next.0
  - @backstage/plugin-techdocs-react@1.0.2-next.0
  - @backstage/integration@1.2.2-next.0
  - @backstage/plugin-catalog-react@1.1.2-next.0
  - @backstage/integration-react@1.1.2-next.0
  - @backstage/plugin-search-react@0.2.2-next.0

## 1.2.0

### Minor Changes

- fe7614ea54: Add an optional icon to the Catalog and TechDocs search results

### Patch Changes

- d047d81295: Use entity title as label in `TechDocsReaderPageHeader` if available
- 8f7b1835df: Updated dependency `msw` to `^0.41.0`.
- bff65e6958: Updated sidebar-related logic to use `<SidebarPinStateProvider>` + `useSidebarPinState()` and/or `<SidebarOpenStateProvider>` + `useSidebarOpenState()` from `@backstage/core-components`.
- 915700f64f: In order to simplify analytics on top of the search experience in Backstage, the provided `<*ResultListItem />` component now captures a `discover` analytics event instead of a `click` event. This event includes the result rank as its `value` and, like a click, the URL/path clicked to as its `to` attribute.
- 881fbd7e8d: Fix `EntityTechdocsContent` component to use objects instead of `<Route>` elements, otherwise "outlet" will be null on sub-pages and add-ons won't render.
- 17c059dfd0: Restructures reader style transformations to improve code readability:

  - Extracts the style rules to separate files;
  - Creates a hook that processes each rule;
  - And creates another hook that returns a transformer responsible for injecting them into the head tag of a given element.

- 3b45ad701f: Packages a set of tweaks to the TechDocs addons rendering process:

  - Prevents displaying sidebars until page styles are loaded and the sidebar position is updated;
  - Prevents new sidebar locations from being created every time the reader page is rendered if these locations already exist;
  - Centers the styles loaded event to avoid having multiple locations setting the opacity style in Shadow Dom causing the screen to flash multiple times.

- 9b94ade898: Use entity title in `TechDocsSearch` placeholder if available.
- 816f7475ec: Convert `sanitizeDOM` transformer to hook as part of code readability improvements in dom file.
- 50ff56a80f: Change the `EntityDocsPage` path to be more specific and also add integration tests for `sub-routes` on this page.
- Updated dependencies
  - @backstage/plugin-catalog-react@1.1.1
  - @backstage/plugin-search-common@0.3.5
  - @backstage/plugin-search-react@0.2.1
  - @backstage/core-components@0.9.5
  - @backstage/integration@1.2.1
  - @backstage/core-plugin-api@1.0.3
  - @backstage/integration-react@1.1.1
  - @backstage/catalog-model@1.0.3
  - @backstage/plugin-techdocs-react@1.0.1

## 1.1.2-next.1

### Patch Changes

- 8f7b1835df: Updated dependency `msw` to `^0.41.0`.
- bff65e6958: Updated sidebar-related logic to use `<SidebarPinStateProvider>` + `useSidebarPinState()` and/or `<SidebarOpenStateProvider>` + `useSidebarOpenState()` from `@backstage/core-components`.
- Updated dependencies
  - @backstage/core-components@0.9.5-next.1
  - @backstage/core-plugin-api@1.0.3-next.0
  - @backstage/integration-react@1.1.1-next.1
  - @backstage/integration@1.2.1-next.1
  - @backstage/catalog-model@1.0.3-next.0
  - @backstage/plugin-catalog-react@1.1.1-next.1
  - @backstage/plugin-search-react@0.2.1-next.0
  - @backstage/plugin-techdocs-react@1.0.1-next.1
  - @backstage/plugin-search-common@0.3.5-next.0

## 1.1.2-next.0

### Patch Changes

- 881fbd7e8d: Fix `EntityTechdocsContent` component to use objects instead of `<Route>` elements, otherwise "outlet" will be null on sub-pages and add-ons won't render.
- 17c059dfd0: Restructures reader style transformations to improve code readability:

  - Extracts the style rules to separate files;
  - Creates a hook that processes each rule;
  - And creates another hook that returns a transformer responsible for injecting them into the head tag of a given element.

- 3b45ad701f: Packages a set of tweaks to the TechDocs addons rendering process:

  - Prevents displaying sidebars until page styles are loaded and the sidebar position is updated;
  - Prevents new sidebar locations from being created every time the reader page is rendered if these locations already exist;
  - Centers the styles loaded event to avoid having multiple locations setting the opacity style in Shadow Dom causing the screen to flash multiple times.

- 816f7475ec: Convert `sanitizeDOM` transformer to hook as part of code readability improvements in dom file.
- 50ff56a80f: Change the `EntityDocsPage` path to be more specific and also add integration tests for `sub-routes` on this page.
- Updated dependencies
  - @backstage/plugin-catalog-react@1.1.1-next.0
  - @backstage/core-components@0.9.5-next.0
  - @backstage/integration@1.2.1-next.0
  - @backstage/plugin-techdocs-react@1.0.1-next.0
  - @backstage/integration-react@1.1.1-next.0

## 1.1.1

### Patch Changes

- 52419be116: Create a menu in the sub header of documentation pages, it is responsible for rendering TechDocs addons that allow users to customize their reading experience.
- a307a14be0: Removed dependency on `@backstage/core-app-api`.
- bed0d64ce9: Fixed bugs that prevented a 404 error from being shown when it should have been.
- 2efee91251: Add a `sub-route` path on the EntityDocs page to fix the blank screen error when navigating using sidebar links.
- 2dcb2c9678: Loading SVGs correctly with `bota` with extended characters
- 52fddad92d: The `TechDocsStorageApi` and its associated ref are now exported by `@backstage/plugin-techdocs-react`. The API interface, ref, and types are now deprecated in `@backstage/plugin-techdocs` and will be removed in a future release.
- 0ad901569f: Hidden exports related to experimental TechDocs reader functionality have been removed and can no longer be imported. In the unlikely event you were using these exports, you can now take advantage of the officially supported and generally available TechDocs Addon framework instead.
- 3a74e203a8: Updated search result components to support rendering content with highlighted matched terms
- Updated dependencies
  - @backstage/core-components@0.9.4
  - @backstage/integration@1.2.0
  - @backstage/core-plugin-api@1.0.2
  - @backstage/plugin-catalog-react@1.1.0
  - @backstage/integration-react@1.1.0
  - @backstage/plugin-techdocs-react@1.0.0
  - @backstage/config@1.0.1
  - @backstage/plugin-search-react@0.2.0
  - @backstage/plugin-search-common@0.3.4
  - @backstage/catalog-model@1.0.2

## 1.1.1-next.3

### Patch Changes

- cc8ddd0979: revert dependency `event-source-polyfill` to `1.0.25`
- Updated dependencies
  - @backstage/core-components@0.9.4-next.2

## 1.1.1-next.2

### Patch Changes

- 52419be116: Create a menu in the sub header of documentation pages, it is responsible for rendering TechDocs addons that allow users to customize their reading experience.
- 1af133f779: Updated dependency `event-source-polyfill` to `1.0.26`.
- 2dcb2c9678: Loading SVGs correctly with `bota` with extended characters
- 3a74e203a8: Updated search result components to support rendering content with highlighted matched terms
- Updated dependencies
  - @backstage/core-components@0.9.4-next.1
  - @backstage/plugin-techdocs-react@0.1.1-next.2
  - @backstage/config@1.0.1-next.0
  - @backstage/plugin-search-react@0.2.0-next.2
  - @backstage/plugin-search-common@0.3.4-next.0
  - @backstage/plugin-catalog-react@1.1.0-next.2
  - @backstage/catalog-model@1.0.2-next.0
  - @backstage/core-plugin-api@1.0.2-next.1
  - @backstage/integration@1.2.0-next.1
  - @backstage/integration-react@1.1.0-next.2

## 1.1.1-next.1

### Patch Changes

- 52fddad92d: The `TechDocsStorageApi` and its associated ref are now exported by `@backstage/plugin-techdocs-react`. The API interface, ref, and types are now deprecated in `@backstage/plugin-techdocs` and will be removed in a future release.
- Updated dependencies
  - @backstage/core-components@0.9.4-next.0
  - @backstage/core-plugin-api@1.0.2-next.0
  - @backstage/plugin-catalog-react@1.1.0-next.1
  - @backstage/plugin-search-react@0.2.0-next.1
  - @backstage/plugin-techdocs-react@0.1.1-next.1
  - @backstage/integration-react@1.1.0-next.1

## 1.1.1-next.0

### Patch Changes

- a307a14be0: Removed dependency on `@backstage/core-app-api`.
- bed0d64ce9: Fixed bugs that prevented a 404 error from being shown when it should have been.
- Updated dependencies
  - @backstage/integration@1.2.0-next.0
  - @backstage/plugin-catalog-react@1.1.0-next.0
  - @backstage/integration-react@1.1.0-next.0
  - @backstage/plugin-search-react@0.1.1-next.0
  - @backstage/plugin-techdocs-react@0.1.1-next.0

## 1.1.0

### Minor Changes

- ace749b785: TechDocs supports a new, experimental method of customization: addons!

  To customize the standalone TechDocs reader page experience, update your `/packages/app/src/App.tsx` in the following way:

  ```diff
  import { TechDocsIndexPage, TechDocsReaderPage } from '@backstage/plugin-techdocs';
  + import { TechDocsAddons } from '@backstage/plugin-techdocs-react';
  + import { SomeAddon } from '@backstage/plugin-some-plugin';

  // ...

      <Route path="/docs" element={<TechDocsIndexPage />} />
      <Route
        path="/docs/:namespace/:kind/:name/*"
        element={<TechDocsReaderPage />}
      >
  +      <TechDocsAddons>
  +        <SomeAddon />
  +      </TechDocsAddons>
      </Route>

  // ...
  ```

  To customize the TechDocs reader experience on the Catalog entity page, update your `packages/app/src/components/catalog/EntityPage.tsx` in the following way:

  ```diff
  import { EntityTechdocsContent } from '@backstage/plugin-techdocs';
  + import { TechDocsAddons } from '@backstage/plugin-techdocs-react';
  + import { SomeAddon } from '@backstage/plugin-some-plugin';

  // ...

    <EntityLayoutWrapper>
      <EntityLayout.Route path="/" title="Overview">
        {overviewContent}
      </EntityLayout.Route>

      <EntityLayout.Route path="/docs" title="Docs">
  -      <EntityTechDocsContent />
  +      <EntityTechdocsContent>
  +        <TechDocsAddons>
  +          <SomeAddon />
  +        </TechDocsAddons>
  +      </EntityTechdocsContent>
      </EntityLayout.Route>
    </EntityLayoutWrapper>

  // ...
  ```

  If you do not wish to customize your TechDocs reader experience in this way at this time, no changes are necessary!

### Patch Changes

- ab230a433f: imports from `@backstage/plugin-search-react` instead of `@backstage/plugin-search`
- 7c7919777e: build(deps-dev): bump `@testing-library/react-hooks` from 7.0.2 to 8.0.0
- 24254fd433: build(deps): bump `@testing-library/user-event` from 13.5.0 to 14.0.0
- 230ad0826f: Bump to using `@types/node` v16
- f0fb9153b7: Fix broken query selectors on techdocs
- 9975ff9852: Applied the fix from version 1.0.1 of this package, which is part of the v1.0.2 release of Backstage.
- 3ba256c389: Fixed a bug preventing custom TechDocs reader page implementations from rendering without being double-wrapped in the `<TechDocsReaderPage />` component.
- fe53fe97d7: Fix permalink scrolling for anchors where the id starts with a number.
- 0152c0de22: Some documentation layout tweaks:

  - drawer toggle margins
  - code block margins
  - sidebar drawer width
  - inner content width
  - footer link width
  - sidebar table of contents scroll

- 3ba256c389: Fixed a bug that caused addons in the `Subheader` location to break the default TechDocs reader page layout.
- Updated dependencies
  - @backstage/integration@1.1.0
  - @backstage/plugin-catalog-react@1.0.1
  - @backstage/catalog-model@1.0.1
  - @backstage/core-app-api@1.0.1
  - @backstage/core-components@0.9.3
  - @backstage/core-plugin-api@1.0.1
  - @backstage/plugin-search-react@0.1.0
  - @backstage/plugin-techdocs-react@0.1.0
  - @backstage/integration-react@1.0.1

## 1.1.0-next.3

### Minor Changes

- ace749b785: TechDocs supports a new, experimental method of customization: addons!

  To customize the standalone TechDocs reader page experience, update your `/packages/app/src/App.tsx` in the following way:

  ```diff
  import { TechDocsIndexPage, TechDocsReaderPage } from '@backstage/plugin-techdocs';
  + import { TechDocsAddons } from '@backstage/plugin-techdocs-react';
  + import { SomeAddon } from '@backstage/plugin-some-plugin';

  // ...

      <Route path="/docs" element={<TechDocsIndexPage />} />
      <Route
        path="/docs/:namespace/:kind/:name/*"
        element={<TechDocsReaderPage />}
      >
  +      <TechDocsAddons>
  +        <SomeAddon />
  +      </TechDocsAddons>
      </Route>

  // ...
  ```

  To customize the TechDocs reader experience on the Catalog entity page, update your `packages/app/src/components/catalog/EntityPage.tsx` in the following way:

  ```diff
  import { EntityTechdocsContent } from '@backstage/plugin-techdocs';
  + import { TechDocsAddons } from '@backstage/plugin-techdocs-react';
  + import { SomeAddon } from '@backstage/plugin-some-plugin';

  // ...

    <EntityLayoutWrapper>
      <EntityLayout.Route path="/" title="Overview">
        {overviewContent}
      </EntityLayout.Route>

      <EntityLayout.Route path="/docs" title="Docs">
  -      <EntityTechDocsContent />
  +      <EntityTechdocsContent>
  +        <TechDocsAddons>
  +          <SomeAddon />
  +        </TechDocsAddons>
  +      </EntityTechdocsContent>
      </EntityLayout.Route>
    </EntityLayoutWrapper>

  // ...
  ```

  If you do not wish to customize your TechDocs reader experience in this way at this time, no changes are necessary!

### Patch Changes

- ab230a433f: imports from `@backstage/plugin-search-react` instead of `@backstage/plugin-search`
- 24254fd433: build(deps): bump `@testing-library/user-event` from 13.5.0 to 14.0.0
- 230ad0826f: Bump to using `@types/node` v16
- Updated dependencies
  - @backstage/core-app-api@1.0.1-next.1
  - @backstage/core-components@0.9.3-next.2
  - @backstage/core-plugin-api@1.0.1-next.0
  - @backstage/integration-react@1.0.1-next.2
  - @backstage/plugin-catalog-react@1.0.1-next.3
  - @backstage/plugin-search-react@0.1.0-next.0
  - @backstage/integration@1.1.0-next.2
  - @backstage/plugin-techdocs-react@0.1.0-next.0

## 1.0.1-next.2

### Patch Changes

- f0fb9153b7: Fix broken query selectors on techdocs
- 9975ff9852: Applied the fix from version 1.0.1 of this package, which is part of the v1.0.2 release of Backstage.
- Updated dependencies
  - @backstage/core-components@0.9.3-next.1
  - @backstage/plugin-catalog-react@1.0.1-next.2
  - @backstage/catalog-model@1.0.1-next.1

## 1.0.1

### Patch Changes

- Pin the `event-source-polyfill` dependency to version 1.0.25

## 1.0.1-next.1

### Patch Changes

- 0152c0de22: Some documentation layout tweaks:

  - drawer toggle margins
  - code block margins
  - sidebar drawer width
  - inner content width
  - footer link width
  - sidebar table of contents scroll

- Updated dependencies
  - @backstage/integration@1.1.0-next.1
  - @backstage/plugin-catalog-react@1.0.1-next.1
  - @backstage/integration-react@1.0.1-next.1

## 1.0.1-next.0

### Patch Changes

- fe53fe97d7: Fix permalink scrolling for anchors where the id starts with a number.
- Updated dependencies
  - @backstage/catalog-model@1.0.1-next.0
  - @backstage/plugin-search@0.7.5-next.0
  - @backstage/integration@1.0.1-next.0
  - @backstage/plugin-catalog-react@1.0.1-next.0
  - @backstage/core-components@0.9.3-next.0
  - @backstage/integration-react@1.0.1-next.0

## 1.0.0

### Major Changes

- b58c70c223: This package has been promoted to v1.0! To understand how this change affects the package, please check out our [versioning policy](https://backstage.io/docs/overview/versioning-policy).

### Minor Changes

- 700d93ff41: Removed deprecated exports, including:

  - deprecated `DocsResultListItem` is now deleted and fully replaced with `TechDocsSearchResultListItem`
  - deprecated `TechDocsPage` is now deleted and fully replaced with `TechDocsReaderPage`
  - deprecated `TechDocsPageHeader` is now deleted and fully replaced with `TechDocsReaderPageHeader`
  - deprecated `TechDocsPageHeaderProps` is now deleted and fully replaced with `TechDocsReaderPageHeaderProps`
  - deprecated `TechDocsPageRenderFunction` is now deleted and fully replaced with `TechDocsReaderPageRenderFunction`
  - deprecated config `techdocs.requestUrl` is now deleted and fully replaced with the discoveryApi

### Patch Changes

- a422d7ce5e: chore(deps): bump `@testing-library/react` from 11.2.6 to 12.1.3
- c689d7a94c: Switched to using `CatalogFilterLayout` from `@backstage/plugin-catalog-react`.
- f24ef7864e: Minor typo fixes
- 06af9e8d17: Long sidebars will no longer overflow the footer and will properly show a scrollbar when needed.
- Updated dependencies
  - @backstage/core-components@0.9.2
  - @backstage/core-plugin-api@1.0.0
  - @backstage/integration-react@1.0.0
  - @backstage/plugin-catalog-react@1.0.0
  - @backstage/plugin-search@0.7.4
  - @backstage/catalog-model@1.0.0
  - @backstage/integration@1.0.0
  - @backstage/config@1.0.0
  - @backstage/errors@1.0.0

## 0.15.1

### Patch Changes

- 7a1dbe6ce9: The panels of `TechDocsCustomHome` now use the `useEntityOwnership` hook to resolve ownership when the `'ownedByUser'` filter predicate is used.
- Updated dependencies
  - @backstage/plugin-catalog@0.10.0
  - @backstage/plugin-catalog-react@0.9.0
  - @backstage/core-components@0.9.1
  - @backstage/catalog-model@0.13.0
  - @backstage/plugin-search@0.7.3
  - @backstage/integration-react@0.1.25

## 0.15.1-next.0

### Patch Changes

- 7a1dbe6ce9: The panels of `TechDocsCustomHome` now use the `useEntityOwnership` hook to resolve ownership when the `'ownedByUser'` filter predicate is used.
- Updated dependencies
  - @backstage/plugin-catalog@0.10.0-next.0
  - @backstage/plugin-catalog-react@0.9.0-next.0
  - @backstage/core-components@0.9.1-next.0
  - @backstage/catalog-model@0.13.0-next.0
  - @backstage/plugin-search@0.7.3-next.0
  - @backstage/integration-react@0.1.25-next.0

## 0.15.0

### Minor Changes

- ee3d6c6f10: **BREAKING:**
  Table column utilities `createNameColumn`, `createOwnerColumn`, `createTypeColumn` as well as actions utilities `createCopyDocsUrlAction` and `createStarEntityAction` are no longer directly exported. Instead accessible through DocsTable and EntityListDocsTable.

  Use as following:

  ```tsx
  DocsTable.columns.createNameColumn();
  DocsTable.columns.createOwnerColumn();
  DocsTable.columns.createTypeColumn();

  DocsTable.actions.createCopyDocsUrlAction();
  DocsTable.actions.createStarEntityAction();
  ```

  - Renamed `DocsResultListItem` to `TechDocsSearchResultListItem`, leaving the old name in place as a deprecations.

  - Renamed `TechDocsPage` to `TechDocsReaderPage`, leaving the old name in place as a deprecations.

  - Renamed `TechDocsPageRenderFunction` to `TechDocsPageRenderFunction`, leaving the old name in place as a deprecations.

  - Renamed `TechDocsPageHeader` to `TechDocsReaderPageHeader`, leaving the old name in place as a deprecations.

  - `LegacyTechDocsHome` marked as deprecated and will be deleted in next release, use `TechDocsCustomHome` instead.

  - `LegacyTechDocsPage` marked as deprecated and will be deleted in next release, use `TechDocsReaderPage` instead.

### Patch Changes

- 64b430f80d: chore(deps): bump `react-text-truncate` from 0.17.0 to 0.18.0
- 899f196af5: Use `getEntityByRef` instead of `getEntityByName` in the catalog client
- f41a293231: - **DEPRECATION**: Deprecated `formatEntityRefTitle` in favor of the new `humanizeEntityRef` method instead. Please migrate to using the new method instead.
- c5fda066b1: Collapse techdocs sidebar on small devices
- f590d1681b: Removed usage of deprecated favorite utility methods.
- 5b0f9a75fa: Remove copyright from old footer in documentation generated with previous version of `mkdocs-techdocs-plugin` (`v0.2.2`).
- 0c3ba547a6: Show feedback when copying code snippet to clipboard.
- 0ca964ee0e: Fixed a bug that could cause searches in the in-context TechDocs search bar to show results from a different TechDocs site.
- 36aa63022b: Use `CompoundEntityRef` instead of `EntityName`, and `getCompoundEntityRef` instead of `getEntityName`, from `@backstage/catalog-model`.
- Updated dependencies
  - @backstage/catalog-model@0.12.0
  - @backstage/core-components@0.9.0
  - @backstage/plugin-search@0.7.2
  - @backstage/plugin-catalog@0.9.1
  - @backstage/plugin-catalog-react@0.8.0
  - @backstage/integration@0.8.0
  - @backstage/core-plugin-api@0.8.0
  - @backstage/integration-react@0.1.24

## 0.14.0

### Minor Changes

- 2262fe19c9: **BREAKING**: Removed support for passing in an explicit `entity` prop to entity page extensions, which has been deprecated for a long time. This is only a breaking change at the TypeScript level, as this property was already ignored.
- 4faae902eb: Adjust the Tech Docs page theme as a side effect of the `mkdocs-material` theme update.

  If you use the `spofify/techdocs` image to build your documentation, make sure you use version `spotify/techdocs:v0.3.7`.

  **Breaking**: The `PyMdown` extensions have also been updated and some syntax may have changed, so it is recommended that you check the extension's documentation if something stops working.
  For example, the syntax of tags below was deprecated in `PyMdown` extensions `v.7.0` and in `v.8.0.0` it has been removed. This means that the old syntax specified below no longer works.

  ````markdown
  ```markdown tab="tab"
  This is some markdown
  ```

  ```markdown tab="tab 2"
  This is some markdown in tab 2
  ```
  ````

### Patch Changes

- 3bbb4d98c6: Changed <TechdocsPage /> to use <NotFoundErrorPage /> from createApp
- ed09ad8093: Updated usage of the `LocationSpec` type from `@backstage/catalog-model`, which is deprecated.
- b776ce5aab: Replaced use of deprecated `useEntityListProvider` hook with `useEntityList`.
- d4f67fa728: Removed import of deprecated hook.
- 45e1706328: Continuation of [#9569](https://github.com/backstage/backstage/pull/9569), fix Tech Docs Reader search position to be the same width as content.
- 919cf2f836: Minor updates to match the new `targetRef` field of relations, and to stop consuming the `target` field
- Updated dependencies
  - @backstage/plugin-catalog@0.9.0
  - @backstage/core-components@0.8.10
  - @backstage/plugin-catalog-react@0.7.0
  - @backstage/catalog-model@0.11.0
  - @backstage/core-plugin-api@0.7.0
  - @backstage/integration@0.7.5
  - @backstage/plugin-search@0.7.1
  - @backstage/integration-react@0.1.23

## 0.13.4

### Patch Changes

- 1ed305728b: Bump `node-fetch` to version 2.6.7 and `cross-fetch` to version 3.1.5
- c77c5c7eb6: Added `backstage.role` to `package.json`
- 6553985cd4: Match text size of admonitions to main content text size.
- 9df7b43e1a: Improve overall appearance of highlighted code in docs.
- Updated dependencies
  - @backstage/core-components@0.8.9
  - @backstage/core-plugin-api@0.6.1
  - @backstage/errors@0.2.1
  - @backstage/integration@0.7.3
  - @backstage/integration-react@0.1.22
  - @backstage/plugin-catalog@0.8.0
  - @backstage/plugin-catalog-react@0.6.15
  - @backstage/plugin-search@0.7.0
  - @backstage/catalog-model@0.10.0
  - @backstage/config@0.1.14
  - @backstage/theme@0.2.15

## 0.13.3

### Patch Changes

- Updated dependencies
  - @backstage/core-components@0.8.8
  - @backstage/plugin-search@0.6.2
  - @backstage/plugin-catalog-react@0.6.14
  - @backstage/plugin-catalog@0.7.12
  - @backstage/integration-react@0.1.21

## 0.13.3-next.0

### Patch Changes

- Updated dependencies
  - @backstage/core-components@0.8.8-next.0
  - @backstage/plugin-search@0.6.2-next.0
  - @backstage/plugin-catalog-react@0.6.14-next.0
  - @backstage/integration-react@0.1.21-next.0
  - @backstage/plugin-catalog@0.7.12-next.0

## 0.13.2

### Patch Changes

- 742434a6ba: Fixed a bug where links to files within a TechDocs site that use the `download` attribute would result in a 404 in cases where the TechDocs backend and Backstage frontend application are on the same host.
- 359c31e31d: Added support for documentation using the raw `<source>` tag to point to relative resources like audio or video files.
- 18317a08db: Fixed a bug where copy-to-clipboard buttons were appended to unintended elements.
- Updated dependencies
  - @backstage/core-components@0.8.7
  - @backstage/plugin-catalog-react@0.6.13
  - @backstage/integration-react@0.1.20
  - @backstage/plugin-catalog@0.7.11
  - @backstage/plugin-search@0.6.1

## 0.13.2-next.1

### Patch Changes

- 742434a6ba: Fixed a bug where links to files within a TechDocs site that use the `download` attribute would result in a 404 in cases where the TechDocs backend and Backstage frontend application are on the same host.
- Updated dependencies
  - @backstage/core-components@0.8.7-next.1
  - @backstage/plugin-catalog-react@0.6.13-next.1
  - @backstage/plugin-catalog@0.7.11-next.1

## 0.13.2-next.0

### Patch Changes

- 359c31e31d: Added support for documentation using the raw `<source>` tag to point to relative resources like audio or video files.
- Updated dependencies
  - @backstage/core-components@0.8.7-next.0
  - @backstage/integration-react@0.1.20-next.0
  - @backstage/plugin-catalog@0.7.11-next.0
  - @backstage/plugin-catalog-react@0.6.13-next.0
  - @backstage/plugin-search@0.6.1-next.0

## 0.13.1

### Patch Changes

- bdc53553eb: chore(deps): bump `react-text-truncate` from 0.16.0 to 0.17.0
- a64f99f734: Code snippets now include a "copy to clipboard" button.
- Updated dependencies
  - @backstage/core-components@0.8.6
  - @backstage/plugin-search@0.6.0
  - @backstage/plugin-catalog@0.7.10

## 0.13.0

### Minor Changes

- aecfe4f403: Make `TechDocsClient` and `TechDocsStorageClient` use the `FetchApi`. You now
  need to pass in an instance of that API when constructing the client, if you
  create a custom instance in your app.

  If you are replacing the factory:

  ```diff
  +import { fetchApiRef } from '@backstage/core-plugin-api';

   createApiFactory({
     api: techdocsStorageApiRef,
     deps: {
       configApi: configApiRef,
       discoveryApi: discoveryApiRef,
       identityApi: identityApiRef,
  +    fetchApi: fetchApiRef,
     },
     factory: ({
       configApi,
       discoveryApi,
       identityApi,
  +    fetchApi,
     }) =>
       new TechDocsStorageClient({
         configApi,
         discoveryApi,
         identityApi,
  +      fetchApi,
       }),
   }),
   createApiFactory({
     api: techdocsApiRef,
     deps: {
       configApi: configApiRef,
       discoveryApi: discoveryApiRef,
  -    identityApi: identityApiRef,
  +    fetchApi: fetchApiRef,
     },
     factory: ({
       configApi,
       discoveryApi,
  -    identityApi,
  +    fetchApi,
     }) =>
       new TechDocsClient({
         configApi,
         discoveryApi,
  -      identityApi,
  +      fetchApi,
       }),
   }),
  ```

  If instantiating directly:

  ```diff
  +import { fetchApiRef } from '@backstage/core-plugin-api';

  +const fetchApi = useApi(fetchApiRef);
   const storageClient = new TechDocsStorageClient({
     configApi,
     discoveryApi,
     identityApi,
  +  fetchApi,
   });
   const techdocsClient = new TechDocsClient({
     configApi,
     discoveryApi,
  -  identityApi,
  +  fetchApi,
   }),
  ```

### Patch Changes

- 51fbedc445: Migrated usage of deprecated `IdentityApi` methods.
- 29710c91c2: use lighter color for block quotes and horizontal rulers
- Updated dependencies
  - @backstage/core-components@0.8.5
  - @backstage/integration@0.7.2
  - @backstage/plugin-search@0.5.6
  - @backstage/core-plugin-api@0.6.0
  - @backstage/plugin-catalog@0.7.9
  - @backstage/plugin-catalog-react@0.6.12
  - @backstage/config@0.1.13
  - @backstage/catalog-model@0.9.10
  - @backstage/integration-react@0.1.19

## 0.12.15-next.0

### Patch Changes

- 51fbedc445: Migrated usage of deprecated `IdentityApi` methods.
- 29710c91c2: use lighter color for block quotes and horizontal rulers
- Updated dependencies
  - @backstage/core-components@0.8.5-next.0
  - @backstage/core-plugin-api@0.6.0-next.0
  - @backstage/plugin-catalog@0.7.9-next.0
  - @backstage/config@0.1.13-next.0
  - @backstage/plugin-catalog-react@0.6.12-next.0
  - @backstage/plugin-search@0.5.6-next.0
  - @backstage/catalog-model@0.9.10-next.0
  - @backstage/integration-react@0.1.19-next.0
  - @backstage/integration@0.7.2-next.0

## 0.12.14

### Patch Changes

- 5333451def: Cleaned up API exports
- 1628ca3f49: Fix an issue where the TechDocs sidebar is hidden when the Backstage sidebar is pinned at smaller screen sizes
- Updated dependencies
  - @backstage/config@0.1.12
  - @backstage/integration@0.7.1
  - @backstage/core-components@0.8.4
  - @backstage/core-plugin-api@0.5.0
  - @backstage/plugin-catalog-react@0.6.11
  - @backstage/errors@0.2.0
  - @backstage/catalog-model@0.9.9
  - @backstage/integration-react@0.1.18
  - @backstage/plugin-catalog@0.7.8
  - @backstage/plugin-search@0.5.5

## 0.12.13

### Patch Changes

- fe9de6c25b: Adds support for opening internal Techdocs links in a new tab with CTRL+Click or CMD+Click
- 4ce51ab0f1: Internal refactor of the `react-use` imports to use `react-use/lib/*` instead.
- e0271456d8: Updated Techdocs footer navigation to dynamically resize to the width of the dom, resolving an issue where a pinned sidebar causes navigation to go off of the screen
- Updated dependencies
  - @backstage/plugin-search@0.5.4
  - @backstage/core-plugin-api@0.4.1
  - @backstage/plugin-catalog-react@0.6.10
  - @backstage/core-components@0.8.3
  - @backstage/plugin-catalog@0.7.7

## 0.12.12

### Patch Changes

- aa8f764a3e: Add the techdocs.sanitizer.allowedIframeHosts config.
  This config allows all iframes which have the host of the attribute src in the 'allowedIframehosts' list to be displayed in the documentation.
- Updated dependencies
  - @backstage/plugin-search@0.5.3
  - @backstage/plugin-catalog@0.7.6
  - @backstage/plugin-catalog-react@0.6.9
  - @backstage/integration@0.7.0
  - @backstage/integration-react@0.1.17

## 0.12.11

### Patch Changes

- Updated dependencies
  - @backstage/plugin-search@0.5.2
  - @backstage/core-plugin-api@0.4.0
  - @backstage/plugin-catalog-react@0.6.8
  - @backstage/core-components@0.8.2
  - @backstage/plugin-catalog@0.7.5
  - @backstage/integration-react@0.1.16

## 0.12.10

### Patch Changes

- e7cce2b603: Fix issue where assets weren't being fetched from the correct URL path for doc URLs without trailing slashes
- Updated dependencies
  - @backstage/core-plugin-api@0.3.1
  - @backstage/core-components@0.8.1
  - @backstage/catalog-model@0.9.8
  - @backstage/plugin-catalog-react@0.6.7

## 0.12.9

### Patch Changes

- cd450844f6: Moved React dependencies to `peerDependencies` and allow both React v16 and v17 to be used.
- d90dad84b0: Switch to using `LogViewer` component from `@backstage/core-components` to display build logs.
- 3421826ca8: The problem of lowercase entity triplets which causes docs to not load on entity page is fixed.
- Updated dependencies
  - @backstage/core-components@0.8.0
  - @backstage/core-plugin-api@0.3.0
  - @backstage/plugin-catalog@0.7.4
  - @backstage/integration-react@0.1.15
  - @backstage/plugin-catalog-react@0.6.5
  - @backstage/plugin-search@0.5.1

## 0.12.8

### Patch Changes

- Updated dependencies
  - @backstage/integration@0.6.10
  - @backstage/core-components@0.7.6
  - @backstage/theme@0.2.14
  - @backstage/core-plugin-api@0.2.2
  - @backstage/plugin-search@0.5.0

## 0.12.7

### Patch Changes

- bab752e2b3: Change default port of backend from 7000 to 7007.

  This is due to the AirPlay Receiver process occupying port 7000 and preventing local Backstage instances on MacOS to start.

  You can change the port back to 7000 or any other value by providing an `app-config.yaml` with the following values:

  ```
  backend:
    listen: 0.0.0.0:7123
    baseUrl: http://localhost:7123
  ```

  More information can be found here: https://backstage.io/docs/conf/writing

- Updated dependencies
  - @backstage/errors@0.1.5
  - @backstage/core-plugin-api@0.2.1
  - @backstage/core-components@0.7.5

## 0.12.6

### Patch Changes

- a125278b81: Refactor out the deprecated path and icon from RouteRefs
- c1858c4cf9: Fixed entity triplet case handling for certain locales.
- f7703981a9: Use a better checkbox rendering in a task list.
- e266687580: Updates reader component used to display techdocs documentation. A previous change made this component not usable out of a page which don't have entityRef in url parameters. Reader component EntityRef parameter is now used instead of url parameters. Techdocs documentation component can now be used in our custom pages.
- Updated dependencies
  - @backstage/plugin-catalog@0.7.3
  - @backstage/catalog-model@0.9.7
  - @backstage/plugin-catalog-react@0.6.4
  - @backstage/plugin-search@0.4.18
  - @backstage/core-components@0.7.4
  - @backstage/core-plugin-api@0.2.0
  - @backstage/integration-react@0.1.14

## 0.12.5

### Patch Changes

- fe5738fe1c: Lazy load `LazyLog` as it is rarely used.
- 53c9ad7e04: Update font weight for headings in TechDocs
- Updated dependencies
  - @backstage/core-components@0.7.3
  - @backstage/theme@0.2.13
  - @backstage/plugin-search@0.4.17
  - @backstage/core-plugin-api@0.1.13
  - @backstage/plugin-catalog-react@0.6.3

## 0.12.4

### Patch Changes

- a9a8c6f7c5: Reader will now scroll to the top of the page when navigating between pages
- 106a5dc3ad: Restore original casing for `kind`, `namespace` and `name` in `DefaultTechDocsCollator`.
- Updated dependencies
  - @backstage/config@0.1.11
  - @backstage/theme@0.2.12
  - @backstage/errors@0.1.4
  - @backstage/integration@0.6.9
  - @backstage/core-components@0.7.2
  - @backstage/integration-react@0.1.13
  - @backstage/plugin-catalog-react@0.6.2
  - @backstage/catalog-model@0.9.6
  - @backstage/plugin-search@0.4.16
  - @backstage/core-plugin-api@0.1.12

## 0.12.3

### Patch Changes

- ba5b75ed2f: Add `<EntityListDocsGrid>` as an alternative to `<EntityListDocsTable>` that
  shows a grid of card instead of table.

  Extend `<DocsCardGrid>` to display the entity title of the entity instead of the
  name if available.

- 177401b571: Display entity title (if defined) in titles of TechDocs search results
- cdf8ca6111: Only replace the shadow dom if the content is changed to avoid a flickering UI.
- Updated dependencies
  - @backstage/core-components@0.7.1
  - @backstage/errors@0.1.3
  - @backstage/core-plugin-api@0.1.11
  - @backstage/plugin-catalog@0.7.2
  - @backstage/plugin-catalog-react@0.6.1
  - @backstage/catalog-model@0.9.5

## 0.12.2

### Patch Changes

- 76fef740fe: Refactored `<Reader />` component internals to support future extensibility.
- Updated dependencies
  - @backstage/plugin-catalog-react@0.6.0
  - @backstage/plugin-catalog@0.7.1
  - @backstage/integration@0.6.8
  - @backstage/core-components@0.7.0
  - @backstage/theme@0.2.11
  - @backstage/plugin-search@0.4.15
  - @backstage/integration-react@0.1.12

## 0.12.1

### Patch Changes

- 81a41ec249: Added a `name` key to all extensions in order to improve Analytics API metadata.
- Updated dependencies
  - @backstage/core-components@0.6.1
  - @backstage/core-plugin-api@0.1.10
  - @backstage/plugin-catalog@0.7.0
  - @backstage/plugin-catalog-react@0.5.2
  - @backstage/catalog-model@0.9.4
  - @backstage/integration@0.6.7
  - @backstage/plugin-search@0.4.14

## 0.12.0

### Minor Changes

- 82bb0842a3: Adds support for being able to customize and compose your TechDocs reader page in the App.

  You can likely upgrade to this version without issue. If, however, you have
  imported the `<Reader />` component in your custom code, the name of a property
  has changed. You will need to make the following change anywhere you use it:

  ```diff
  -<Reader entityId={value} />
  +<Reader entityRef={value} />
  ```

### Patch Changes

- 79ebee7a6b: Add "data-testid" for e2e tests and fix techdocs entity not found error.
- 3df2e8532b: Fixed the URL for the "Click to copy documentation link to clipboard" action
- 0a8bec0877: Added a check for the TechDocs annotation on the entity
- Updated dependencies
  - @backstage/integration@0.6.6
  - @backstage/core-plugin-api@0.1.9
  - @backstage/core-components@0.6.0
  - @backstage/integration-react@0.1.11
  - @backstage/plugin-catalog@0.6.17
  - @backstage/plugin-catalog-react@0.5.1
  - @backstage/plugin-search@0.4.13

## 0.11.3

### Patch Changes

- be13dfe61a: Make techdocs context search bar width adjust on smaller screens.
- Updated dependencies
  - @backstage/core-components@0.5.0
  - @backstage/integration@0.6.5
  - @backstage/plugin-catalog@0.6.16
  - @backstage/plugin-catalog-react@0.5.0
  - @backstage/catalog-model@0.9.3
  - @backstage/config@0.1.10
  - @backstage/integration-react@0.1.10
  - @backstage/plugin-search@0.4.12

## 0.11.2

### Patch Changes

- 1d346ba903: Modify TechDocsCollator to be aware of new TechDocs URL pattern. Modify tech docs in context search to use correct casing when creating initial filter.
- 9f1362dcc1: Upgrade `@material-ui/lab` to `4.0.0-alpha.57`.
- 96fef17a18: Upgrade git-parse-url to v11.6.0
- Updated dependencies
  - @backstage/core-components@0.4.2
  - @backstage/integration@0.6.4
  - @backstage/integration-react@0.1.9
  - @backstage/plugin-catalog@0.6.15
  - @backstage/plugin-catalog-react@0.4.6
  - @backstage/plugin-search@0.4.11
  - @backstage/core-plugin-api@0.1.8

## 0.11.1

### Patch Changes

- 30ed662a3: Adding in-context search to TechDocs Reader component. Using existing search-backend to query for indexed search results scoped into a specific entity's techdocs. Needs TechDocsCollator enabled on the backend to work.

  Adding extra information to indexed tech docs documents for search.

- 434dfc5d4: Display [metadata.title](https://backstage.io/docs/features/software-catalog/descriptor-format#title-optional) for components on the TechDocs homepage, if defined; otherwise fall back to `metadata.name` as displayed before.
- Updated dependencies
  - @backstage/plugin-catalog-react@0.4.5
  - @backstage/integration@0.6.3
  - @backstage/core-components@0.4.0
  - @backstage/plugin-catalog@0.6.14
  - @backstage/plugin-search@0.4.9
  - @backstage/catalog-model@0.9.1
  - @backstage/integration-react@0.1.8

## 0.11.0

### Minor Changes

- c772d9a84: TechDocs sites can now be accessed using paths containing entity triplets of
  any case (e.g. `/docs/namespace/KIND/name` or `/docs/namespace/kind/name`).

  If you do not use an external storage provider for serving TechDocs, this is a
  transparent change and no action is required from you.

  If you _do_ use an external storage provider for serving TechDocs (one of\* GCS,
  AWS S3, or Azure Blob Storage), you must run a migration command against your
  storage provider before updating.

  [A migration guide is available here](https://backstage.io/docs/features/techdocs/how-to-guides#how-to-migrate-from-techdocs-alpha-to-beta).

  - (\*) We're seeking help from the community to bring OpenStack Swift support
    [to feature parity](https://github.com/backstage/backstage/issues/6763) with the above.

- 787bc0826: The TechDocs plugin has completed the migration to the Composability API. In
  order to update to this version, please ensure you've made all necessary
  changes to your `App.tsx` file as outlined in the [create-app changelog][cacl].

  [cacl]: https://github.com/backstage/backstage/blob/master/packages/create-app/CHANGELOG.md

### Patch Changes

- 90c68a2ca: Fix Techdocs feedback icon link for GitHub URLs
- Updated dependencies
  - @backstage/plugin-catalog@0.6.13
  - @backstage/plugin-catalog-react@0.4.4
  - @backstage/core-components@0.3.3
  - @backstage/integration@0.6.2
  - @backstage/config@0.1.8

## 0.10.4

### Patch Changes

- a440d3b38: Expose a new composable `TechDocsIndexPage` and a `DefaultTechDocsHome` with support for starring docs and filtering on owned, starred, owner, and tags.

  You can migrate to the new UI view by making the following changes in your `App.tsx`:

  ```diff
  -    <Route path="/docs" element={<TechdocsPage />} />
  +    <Route path="/docs" element={<TechDocsIndexPage />}>
  +      <DefaultTechDocsHome />
  +    </Route>
  +    <Route
  +      path="/docs/:namespace/:kind/:name/*"
  +      element={<TechDocsReaderPage />}
  +    />
  ```

- 56c773909: Switched `@types/react` dependency to request `*` rather than a specific version.
- 8a3e46591: Switch `EventSource` implementation with header support from a Node.js API-based one to an XHR-based one.
- Updated dependencies
  - @backstage/integration@0.6.0
  - @backstage/core-components@0.3.1
  - @backstage/core-plugin-api@0.1.6
  - @backstage/plugin-catalog@0.6.11
  - @backstage/plugin-catalog-react@0.4.2
  - @backstage/integration-react@0.1.7

## 0.10.3

### Patch Changes

- 260c053b9: Fix All Material UI Warnings
- db58cf06c: Avoid sanitize safe links in the header of document pages.
- 1d65bd490: Fix Techdocs feedback icon link for GitLab URLs with subgroup(s) in path
- Updated dependencies
  - @backstage/core-components@0.3.0
  - @backstage/config@0.1.6
  - @backstage/core-plugin-api@0.1.5
  - @backstage/integration@0.5.9
  - @backstage/integration-react@0.1.6
  - @backstage/plugin-catalog-react@0.4.1

## 0.10.2

### Patch Changes

- 9d40fcb1e: - Bumping `material-ui/core` version to at least `4.12.2` as they made some breaking changes in later versions which broke `Pagination` of the `Table`.
  - Switching out `material-table` to `@material-table/core` for support for the later versions of `material-ui/core`
  - This causes a minor API change to `@backstage/core-components` as the interface for `Table` re-exports the `prop` from the underlying `Table` components.
  - `onChangeRowsPerPage` has been renamed to `onRowsPerPageChange`
  - `onChangePage` has been renamed to `onPageChange`
  - Migration guide is here: https://material-table-core.com/docs/breaking-changes
- 11c370af2: Optimize load times by only fetching entities with the `backstage.io/techdocs-ref` annotation
- 2b1ac002d: TechDocs now uses a "safe by default" sanitization library, rather than relying on its own, hard-coded list of allowable tags and attributes.
- Updated dependencies
  - @backstage/core-components@0.2.0
  - @backstage/plugin-catalog-react@0.4.0
  - @backstage/core-plugin-api@0.1.4
  - @backstage/integration-react@0.1.5
  - @backstage/theme@0.2.9

## 0.10.1

### Patch Changes

- 9266b80ab: Add search list item to display tech docs search results
- 03bf17e9b: Improve the responsiveness of the EntityPage UI. With this the Header component should scale with the screen size & wrapping should not cause overflowing/blocking of links. Additionally enforce the Pages using the Grid Layout to use it across all screen sizes & to wrap as intended.

  To benefit from the improved responsive layout, the `EntityPage` in existing Backstage applications should be updated to set the `xs` column size on each grid item in the page, as this does not default. For example:

  ```diff
  -  <Grid item md={6}>
  +  <Grid item xs={12} md={6}>
  ```

- 378cc6a54: Only update the `path` when the content is updated.
  If content and path are updated independently, the frontend rendering is triggered twice on each navigation: Once for the `path` change (with the old content) and once for the new content.
  This might result in a flickering rendering that is caused by the async frontend preprocessing, and the fact that replacing the shadow dom content is expensive.
- 214e7c52d: Refactor the techdocs transformers to return `Promise`s and await all transformations.
- e35b13afa: Handle error responses in `getTechDocsMetadata` and `getEntityMetadata` such that `<TechDocsPageHeader>` doesn't throw errors.
- Updated dependencies
  - @backstage/core-components@0.1.6
  - @backstage/plugin-catalog-react@0.3.1

## 0.10.0

### Minor Changes

- 94a54dd47: Added a `migrateDocsCase()` method to TechDocs publishers, along with
  implementations for AWS, Azure, and GCS.

  This change is in support of a future update to TechDocs that will allow for
  case-insensitive entity triplet URL access to documentation pages which will
  require a migration of existing documentation objects in external storage
  solutions.

  See [#4367](https://github.com/backstage/backstage/issues/4367) for details.

### Patch Changes

- 537c37b0f: Fix displaying owned documents list by fetching associated entity relations
- 136a91974: Show a "Refresh" button to if the content is stale.
  This removes the need to do a full page-reload to display more recent TechDocs content.
- f1200f44c: Rewrite the `/sync/:namespace/:kind/:name` endpoint to support an event-stream as response.
  This change allows the sync process to take longer than a normal HTTP timeout.
  The stream also emits log events, so the caller can follow the build process in the frontend.
- 3af126cdd: Provide a Drawer component to follow a running build.
  This can be used to debug the rendering and get build logs in case an error occurs.
- 2a4a3b32d: Techdocs: fix sidebars not adjusting position automatically
- Updated dependencies
  - @backstage/plugin-catalog-react@0.3.0

## 0.9.9

### Patch Changes

- 0172d3424: Fixed bug preventing scroll bar from showing up on code blocks in a TechDocs site.
- Updated dependencies
  - @backstage/integration@0.5.8
  - @backstage/core-components@0.1.5
  - @backstage/catalog-model@0.9.0
  - @backstage/plugin-catalog-react@0.2.6

## 0.9.8

### Patch Changes

- 99a2873c7: Include cookies when making fetch requests for SVG from techdocs plugin
- a444c7431: Filter fetched entity fields to optimize loading techdocs list
- Updated dependencies
  - @backstage/plugin-catalog-react@0.2.5
  - @backstage/core-components@0.1.4
  - @backstage/integration@0.5.7

## 0.9.7

### Patch Changes

- aefd54da6: Fix the overlapping between the sidebar and the tabs navigation when enabled in mkdocs (features: navigation.tabs)
- 48c9fcd33: Migrated to use the new `@backstage/core-*` packages rather than `@backstage/core`.
- 1dfec7a2a: Refactor the implicit logic from `<Reader />` into an explicit state machine. This resolves some state synchronization issues when content is refreshed or rebuilt in the backend.
- Updated dependencies
  - @backstage/core-plugin-api@0.1.3
  - @backstage/catalog-model@0.8.4
  - @backstage/integration-react@0.1.4
  - @backstage/plugin-catalog-react@0.2.4

## 0.9.6

### Patch Changes

- 938aee2fb: Fix the link to the documentation page when no owned documents are displayed
- 2e1fbe203: Do not add trailing slash for .html pages during doc links rewriting
- 9b57fda8b: Fixes a bug that could prevent some externally hosted images (like icons or
  build badges) from rendering within TechDocs documentation.
- 667656c8b: Adding support for user owned document filter for TechDocs custom Homepage
- Updated dependencies
  - @backstage/plugin-catalog-react@0.2.3
  - @backstage/catalog-model@0.8.3
  - @backstage/core@0.7.13

## 0.9.5

### Patch Changes

- aad98c544: Fixes multiple XSS and sanitization bypass vulnerabilities in TechDocs.
- Updated dependencies [e7c5e4b30]
- Updated dependencies [ebe802bc4]
- Updated dependencies [49d7ec169]
- Updated dependencies [1cf1d351f]
- Updated dependencies [deaba2e13]
- Updated dependencies [8e919a6f8]
  - @backstage/theme@0.2.8
  - @backstage/catalog-model@0.8.1
  - @backstage/integration@0.5.5
  - @backstage/core@0.7.12
  - @backstage/plugin-catalog-react@0.2.1

## 0.9.4

### Patch Changes

- 4ea9df9d3: Set admonition font size to 1rem in TechDocs to align with the rest of the document's font sizes.
  Fixes #5448 and #5541.
- bf805b467: Fixes #5529, a bug that prevented TechDocs from rendering pages containing malformed links.
- 203ce6f6f: TechDocs now respects the `download` attribute on anchor tags in generated
  markup, allowing documentation authors to bundle downloadable files with their
  documentation.
- Updated dependencies [0fd4ea443]
- Updated dependencies [add62a455]
- Updated dependencies [cc592248b]
- Updated dependencies [17c497b81]
- Updated dependencies [704875e26]
  - @backstage/integration@0.5.4
  - @backstage/catalog-model@0.8.0
  - @backstage/core@0.7.11
  - @backstage/plugin-catalog-react@0.2.0

## 0.9.3

### Patch Changes

- 65e6c4541: Remove circular dependencies
- a62cfe068: Bug fix on sidebar position when Tab-Bar is enabled
- 35e091604: Handle URLs with a `#hash` correctly when rewriting link URLs.
- Updated dependencies [f7f7783a3]
- Updated dependencies [65e6c4541]
- Updated dependencies [68fdbf014]
- Updated dependencies [5da6a561d]
  - @backstage/catalog-model@0.7.10
  - @backstage/core@0.7.10
  - @backstage/integration@0.5.3

## 0.9.2

### Patch Changes

- 062bbf90f: chore: bump `@testing-library/user-event` from 12.8.3 to 13.1.8
- 675a569a9: chore: bump `react-use` dependency in all packages
- Updated dependencies [062bbf90f]
- Updated dependencies [10c008a3a]
- Updated dependencies [889d89b6e]
- Updated dependencies [16be1d093]
- Updated dependencies [3f988cb63]
- Updated dependencies [675a569a9]
  - @backstage/core@0.7.9
  - @backstage/integration-react@0.1.2
  - @backstage/plugin-catalog-react@0.1.6
  - @backstage/catalog-model@0.7.9

## 0.9.1

### Patch Changes

- 2e05277e0: Fix navigation in a page using the table of contents.
- 4075c6367: Make git config optional for techdocs feedback links
- Updated dependencies [38ca05168]
- Updated dependencies [f65adcde7]
- Updated dependencies [81c54d1f2]
- Updated dependencies [80888659b]
- Updated dependencies [7b8272fb7]
- Updated dependencies [d8b81fd28]
  - @backstage/integration@0.5.2
  - @backstage/core@0.7.8
  - @backstage/plugin-catalog-react@0.1.5
  - @backstage/theme@0.2.7
  - @backstage/catalog-model@0.7.8
  - @backstage/config@0.1.5

## 0.9.0

### Minor Changes

- 21fddf452: Make `techdocsStorageApiRef` and `techdocsApiRef` use interfaces instead of the
  actual implementation classes.

  This renames the classes `TechDocsApi` to `TechDocsClient` and `TechDocsStorageApi`
  to `TechDocsStorageClient` and renames the interfaces `TechDocs` to `TechDocsApi`
  and `TechDocsStorage` to `TechDocsStorageApi` to comply the pattern elsewhere in
  the project. This also fixes the types returned by some methods on those
  interfaces.

### Patch Changes

- 6fbd7beca: Use `EntityRefLink` in header and use relations to reference the owner of the
  document.
- 15cbe6815: Fix TechDocs landing page table wrong copied link
- 39bdaa004: Add customization and exportable components for TechDocs landing page
- cb8c848a3: Disable color transitions on links to avoid issues in dark mode.
- 17915e29b: Rework state management to avoid rendering multiple while navigating between pages.
- Updated dependencies [9afcac5af]
- Updated dependencies [e0c9ed759]
- Updated dependencies [6eaecbd81]
  - @backstage/core@0.7.7

## 0.8.0

### Minor Changes

- ac6025f63: Add feedback link icon in Techdocs Reader that directs to GitLab or GitHub repo issue page with pre-filled title and source link.
  For link to appear, requires `repo_url` and `edit_uri` to be filled in mkdocs.yml, as per https://www.mkdocs.org/user-guide/configuration. An `edit_uri` will need to be specified for self-hosted GitLab/GitHub instances with a different host name.
  To identify issue URL format as GitHub or GitLab, the host name of source in `repo_url` is checked if it contains `gitlab` or `github`. Alternately this is determined by matching to `host` values from `integrations` in app-config.yaml.

### Patch Changes

- e292e393f: Add a test id to the shadow root element of the Reader to access it easily in e2e tests
- Updated dependencies [94da20976]
- Updated dependencies [d8cc7e67a]
- Updated dependencies [99fbef232]
- Updated dependencies [ab07d77f6]
- Updated dependencies [931b21a12]
- Updated dependencies [937ed39ce]
- Updated dependencies [9a9e7a42f]
- Updated dependencies [50ce875a0]
  - @backstage/core@0.7.6
  - @backstage/theme@0.2.6

## 0.7.2

### Patch Changes

- fef852ecd: Reworked the TechDocs plugin to support using the configured company name instead of
  'Backstage' in the page title.
- 18f7345a6: Add borders to TechDocs tables and increase font size. Fixes #5264 and #5276.
- Updated dependencies [bb5055aee]
- Updated dependencies [d0d1c2f7b]
- Updated dependencies [5d0740563]
- Updated dependencies [5cafcf452]
- Updated dependencies [86a95ba67]
- Updated dependencies [e27cb6c45]
  - @backstage/catalog-model@0.7.7
  - @backstage/core@0.7.5

## 0.7.1

### Patch Changes

- bebd1c4fe: Remove the `@backstage/techdocs-common` dependency to not pull in backend config schemas in the frontend.
- Updated dependencies [9f48b548c]
- Updated dependencies [8488a1a96]
  - @backstage/plugin-catalog-react@0.1.4
  - @backstage/catalog-model@0.7.5

## 0.7.0

### Minor Changes

- aaeb7ecf3: When newer documentation available but not built, show older documentation while async building newer
  TechDocs backend: /sync endpoint added to support above, returns immediate success if docs don't need a build, returns delayed success after build if needed
  TechDocs backend: /docs endpoint removed as frontend can directly request to techdocs.storageUrl or /static/docs
- 3139f83af: Add sticky sidebars and footer navigation links to TechDocs Reader

### Patch Changes

- ea9d977e7: Introduce workaround for admonition icons of MkDocs.
- 2aab54319: TechDocs: links at sidebar and bottom reset scroll position to top
- Updated dependencies [01ccef4c7]
- Updated dependencies [fcc3ada24]
- Updated dependencies [4618774ff]
- Updated dependencies [df59930b3]
  - @backstage/plugin-catalog-react@0.1.3
  - @backstage/core@0.7.3
  - @backstage/theme@0.2.5

## 0.6.2

### Patch Changes

- 83bfc98a3: On TechDocs page header, change the breadcrumbs link to be static and point to TechDocs homepage.
- e7baa0d2e: Separate techdocs-backend and frontend config schema declarations
- c8b54c370: Extended TechDocs HomePage with owned documents
- Updated dependencies [0434853a5]
- Updated dependencies [8686eb38c]
- Updated dependencies [9ca0e4009]
- Updated dependencies [34ff49b0f]
- Updated dependencies [8686eb38c]
- Updated dependencies [424742dc1]
- Updated dependencies [4e0b5055a]
  - @backstage/config@0.1.4
  - @backstage/core@0.7.2
  - @backstage/plugin-catalog-react@0.1.2
  - @backstage/techdocs-common@0.4.5
  - @backstage/test-utils@0.1.9

## 0.6.1

### Patch Changes

- aa095e469: OpenStack Swift publisher added for tech-docs.
- 2089de76b: Make use of the new core `ItemCardGrid` and `ItemCardHeader` instead of the deprecated `ItemCard`.
- 868e4cdf2: - Adds a link to the owner entity
  - Corrects the link to the component which includes the namespace
- ca4a904f6: Add an optional configuration option for setting the url endpoint for AWS S3 publisher: `techdocs.publisher.awsS3.endpoint`
- Updated dependencies [d7245b733]
- Updated dependencies [0b42fff22]
- Updated dependencies [0b42fff22]
- Updated dependencies [2ef5bc7ea]
- Updated dependencies [ff4d666ab]
- Updated dependencies [aa095e469]
- Updated dependencies [2089de76b]
- Updated dependencies [dc1fc92c8]
- Updated dependencies [bc46435f5]
- Updated dependencies [a501128db]
- Updated dependencies [ca4a904f6]
  - @backstage/techdocs-common@0.4.4
  - @backstage/catalog-model@0.7.4
  - @backstage/core@0.7.1
  - @backstage/theme@0.2.4

## 0.6.0

### Minor Changes

- 813c6a4f2: Add authorization header on techdocs api requests. Breaking change as clients now needs the Identity API.

### Patch Changes

- Updated dependencies [12d8f27a6]
- Updated dependencies [f43192207]
- Updated dependencies [40c0fdbaa]
- Updated dependencies [2a271d89e]
- Updated dependencies [bece09057]
- Updated dependencies [169f48deb]
- Updated dependencies [8a1566719]
- Updated dependencies [9d455f69a]
- Updated dependencies [4c049a1a1]
- Updated dependencies [02816ecd7]
- Updated dependencies [61299519f]
  - @backstage/catalog-model@0.7.3
  - @backstage/techdocs-common@0.4.3
  - @backstage/core@0.7.0
  - @backstage/plugin-catalog-react@0.1.1

## 0.5.8

### Patch Changes

- f37992797: Got rid of some `attr` and cleaned up a bit in the TechDocs config schema.
- 2499f6cde: Add support for assuming role in AWS integrations
- Updated dependencies [3a58084b6]
- Updated dependencies [e799e74d4]
- Updated dependencies [dc12852c9]
- Updated dependencies [d0760ecdf]
- Updated dependencies [1407b34c6]
- Updated dependencies [88f1f1b60]
- Updated dependencies [bad21a085]
- Updated dependencies [9615e68fb]
- Updated dependencies [49f9b7346]
- Updated dependencies [5c2e2863f]
- Updated dependencies [3a58084b6]
- Updated dependencies [2499f6cde]
- Updated dependencies [a1f5e6545]
- Updated dependencies [1e4ddd71d]
- Updated dependencies [2c1f2a7c2]
  - @backstage/core@0.6.3
  - @backstage/test-utils@0.1.8
  - @backstage/plugin-catalog-react@0.1.0
  - @backstage/catalog-model@0.7.2
  - @backstage/techdocs-common@0.4.2
  - @backstage/config@0.1.3

## 0.5.7

### Patch Changes

- Updated dependencies [fd3f2a8c0]
- Updated dependencies [fb28da212]
- Updated dependencies [d34d26125]
- Updated dependencies [0af242b6d]
- Updated dependencies [f4c2bcf54]
- Updated dependencies [10a0124e0]
- Updated dependencies [07e226872]
- Updated dependencies [26e143e60]
- Updated dependencies [c6655413d]
- Updated dependencies [44414239f]
- Updated dependencies [b0a41c707]
- Updated dependencies [f62e7abe5]
- Updated dependencies [96f378d10]
- Updated dependencies [688b73110]
  - @backstage/core@0.6.2
  - @backstage/techdocs-common@0.4.1
  - @backstage/plugin-catalog-react@0.0.4

## 0.5.6

### Patch Changes

- f5e564cd6: Improve display of error messages
- 41af18227: Migrated to new composability API, exporting the plugin instance as `techdocsPlugin`, the top-level page as `TechdocsPage`, and the entity content as `EntityTechdocsContent`.
- 8f3443427: Enhance API calls to support trapping 500 errors from techdocs-backend
- Updated dependencies [77ad0003a]
- Updated dependencies [b51ee6ece]
- Updated dependencies [19d354c78]
- Updated dependencies [08142b256]
- Updated dependencies [08142b256]
- Updated dependencies [b51ee6ece]
  - @backstage/techdocs-common@0.4.0
  - @backstage/test-utils@0.1.7
  - @backstage/plugin-catalog-react@0.0.3
  - @backstage/core@0.6.1

## 0.5.5

### Patch Changes

- 5fa3bdb55: Add `href` in addition to `onClick` to `ItemCard`. Ensure that the height of a
  `ItemCard` with and without tags is equal.
- e44925723: `techdocs.requestUrl` and `techdocs.storageUrl` are now optional configs and the discovery API will be used to get the URL where techdocs plugin is hosted.
- 019fe39a0: Switch dependency from `@backstage/plugin-catalog` to `@backstage/plugin-catalog-react`.
- Updated dependencies [c777df180]
- Updated dependencies [12ece98cd]
- Updated dependencies [d82246867]
- Updated dependencies [7fc89bae2]
- Updated dependencies [c810082ae]
- Updated dependencies [5fa3bdb55]
- Updated dependencies [6e612ce25]
- Updated dependencies [e44925723]
- Updated dependencies [025e122c3]
- Updated dependencies [21e624ba9]
- Updated dependencies [da9f53c60]
- Updated dependencies [32c95605f]
- Updated dependencies [7881f2117]
- Updated dependencies [f0320190d]
- Updated dependencies [54c7d02f7]
- Updated dependencies [11cb5ef94]
  - @backstage/techdocs-common@0.3.7
  - @backstage/core@0.6.0
  - @backstage/plugin-catalog-react@0.0.2
  - @backstage/theme@0.2.3
  - @backstage/catalog-model@0.7.1

## 0.5.4

### Patch Changes

- a5e27d5c1: Create type for TechDocsMetadata (#3716)

  This change introduces a new type (TechDocsMetadata) in packages/techdocs-common. This type is then introduced in the endpoint response in techdocs-backend and in the api interface in techdocs (frontend).

- Updated dependencies [def2307f3]
- Updated dependencies [efd6ef753]
- Updated dependencies [593632f07]
- Updated dependencies [33846acfc]
- Updated dependencies [a187b8ad0]
- Updated dependencies [f04db53d7]
- Updated dependencies [53c9c51f2]
- Updated dependencies [a5e27d5c1]
- Updated dependencies [a93f42213]
  - @backstage/catalog-model@0.7.0
  - @backstage/core@0.5.0
  - @backstage/plugin-catalog@0.2.12
  - @backstage/techdocs-common@0.3.5

## 0.5.3

### Patch Changes

- dbe4450c3: Google Cloud authentication in TechDocs has been improved.

  1. `techdocs.publisher.googleGcs.credentials` is now optional. If it is missing, `GOOGLE_APPLICATION_CREDENTIALS`
     environment variable (and some other methods) will be used to authenticate.
     Read more here https://cloud.google.com/docs/authentication/production

  2. `techdocs.publisher.googleGcs.projectId` is no longer used. You can remove it from your `app-config.yaml`.

- a6f9dca0d: Remove dependency on `@backstage/core-api`. No plugin should ever depend on that package; it's an internal concern whose important bits are re-exported by `@backstage/core` which is the public facing dependency to use.
- b3b9445df: AWS S3 authentication in TechDocs has been improved.

  1. `techdocs.publisher.awsS3.bucketName` is now the only required config. `techdocs.publisher.awsS3.credentials` and `techdocs.publisher.awsS3.region` are optional.

  2. If `techdocs.publisher.awsS3.credentials` and `techdocs.publisher.awsS3.region` are missing, the AWS environment variables `AWS_ACCESS_KEY_ID`, `AWS_SECRET_ACCESS_KEY` and `AWS_REGION` will be used. There are more better ways of setting up AWS authentication. Read the guide at https://backstage.io/docs/features/techdocs/using-cloud-storage

- e5d12f705: Use `history.pushState` for hash link navigation.
- Updated dependencies [68ad5af51]
- Updated dependencies [f3b064e1c]
- Updated dependencies [371f67ecd]
- Updated dependencies [f1e74777a]
- Updated dependencies [dbe4450c3]
- Updated dependencies [c00488983]
- Updated dependencies [265a7ab30]
- Updated dependencies [5826d0973]
- Updated dependencies [b3b9445df]
- Updated dependencies [abbee6fff]
- Updated dependencies [147fadcb9]
  - @backstage/techdocs-common@0.3.3
  - @backstage/catalog-model@0.6.1
  - @backstage/plugin-catalog@0.2.11
  - @backstage/core@0.4.4

## 0.5.2

### Patch Changes

- 359f9d2d8: Added configuration schema for the commonly used properties of techdocs and techdocs-backend plugins
- Updated dependencies [a08c32ced]
- Updated dependencies [7e0b8cac5]
- Updated dependencies [8804e8981]
- Updated dependencies [87c0c53c2]
- Updated dependencies [86c3c652a]
- Updated dependencies [27f2af935]
  - @backstage/core-api@0.2.8
  - @backstage/core@0.4.3
  - @backstage/plugin-catalog@0.2.9
  - @backstage/techdocs-common@0.3.1

## 0.5.1

### Patch Changes

- Updated dependencies [d681db2b5]
- Updated dependencies [1dc445e89]
- Updated dependencies [342270e4d]
- Updated dependencies [1dc445e89]
- Updated dependencies [a8573e53b]
  - @backstage/core-api@0.2.7
  - @backstage/core@0.4.2
  - @backstage/test-utils@0.1.6
  - @backstage/plugin-catalog@0.2.8
  - @backstage/techdocs-common@0.3.0

## 0.5.0

### Minor Changes

- dae4f3983: _Breaking changes_

  1. Added option to use Google Cloud Storage as a choice to store the static generated files for TechDocs.
     It can be configured using `techdocs.publisher.type` option in `app-config.yaml`.
     Step-by-step guide to configure GCS is available here https://backstage.io/docs/features/techdocs/using-cloud-storage
     Set `techdocs.publisher.type` to `'local'` if you want to continue using local filesystem to store TechDocs files.

  2. `techdocs.builder` is now required and can be set to `'local'` or `'external'`. (Set it to `'local'` for now, since CI/CD build
     workflow for TechDocs will be available soon (in few weeks)).
     If builder is set to 'local' and you open a TechDocs page, `techdocs-backend` will try to generate the docs, publish to storage and
     show the generated docs afterwords.
     If builder is set to `'external'`, `techdocs-backend` will only fetch the docs and will NOT try to generate and publish. In this case of `'external'`,
     we assume that docs are being built in the CI/CD pipeline of the repository.
     TechDocs will not assume a default value for `techdocs.builder`. It is better to explicitly define it in the `app-config.yaml`.

  3. When configuring TechDocs in your backend, there is a difference in how a new publisher is created.

  ```
  ---  const publisher = new LocalPublish(logger, discovery);
  +++  const publisher = Publisher.fromConfig(config, logger, discovery);
  ```

  Based on the config `techdocs.publisher.type`, the publisher could be either Local publisher or Google Cloud Storage publisher.

  4. `techdocs.storageUrl` is now a required config. Should be `http://localhost:7000/api/techdocs/static/docs` in most setups.

  5. Parts of `@backstage/plugin-techdocs-backend` have been moved to a new package `@backstage/techdocs-common` to generate docs. Also to publish docs
     to-and-fro between TechDocs and a storage (either local or external). However, a Backstage app does NOT need to import the `techdocs-common` package -
     app should only import `@backstage/plugin-techdocs` and `@backstage/plugin-techdocs-backend`.

  _Patch changes_

  1. See all of TechDocs config options and its documentation https://backstage.io/docs/features/techdocs/configuration

  2. Logic about serving static files and metadata retrieval have been abstracted away from the router in `techdocs-backend` to the instance of publisher.

  3. Removed Material UI Spinner from TechDocs header. Spinners cause unnecessary UX distraction.
     Case 1 (when docs are built and are to be served): Spinners appear for a split second before the name of site shows up. This unnecessarily distracts eyes because spinners increase the size of the Header. A dot (.) would do fine. Definitely more can be done.
     Case 2 (when docs are being generated): There is already a linear progress bar (which is recommended in Storybook).

### Patch Changes

- Updated dependencies [c911061b7]
- Updated dependencies [dae4f3983]
- Updated dependencies [8ef71ed32]
- Updated dependencies [0e6298f7e]
- Updated dependencies [7dd2ef7d1]
- Updated dependencies [ac3560b42]
  - @backstage/catalog-model@0.6.0
  - @backstage/techdocs-common@0.2.0
  - @backstage/core@0.4.1
  - @backstage/core-api@0.2.6
  - @backstage/plugin-catalog@0.2.7

## 0.4.0

### Minor Changes

- 87a33d2fe: Removed modifyCss transformer and moved the css to injectCss transformer
  Fixed issue where some internal doc links would cause a reload of the page

### Patch Changes

- Updated dependencies [b6557c098]
- Updated dependencies [2527628e1]
- Updated dependencies [6011b7d3e]
- Updated dependencies [e1f4e24ef]
- Updated dependencies [1c69d4716]
- Updated dependencies [d8d5a17da]
- Updated dependencies [83b6e0c1f]
- Updated dependencies [1665ae8bb]
- Updated dependencies [04f26f88d]
- Updated dependencies [ff243ce96]
  - @backstage/core-api@0.2.5
  - @backstage/core@0.4.0
  - @backstage/plugin-catalog@0.2.6
  - @backstage/test-utils@0.1.5
  - @backstage/catalog-model@0.5.0
  - @backstage/theme@0.2.2

## 0.3.1

### Patch Changes

- da2ad65cb: Use type EntityName from catalog-model for entities
- Updated dependencies [b4488ddb0]
- Updated dependencies [08835a61d]
- Updated dependencies [a9fd599f7]
- Updated dependencies [bcc211a08]
- Updated dependencies [ebf37bbae]
  - @backstage/core-api@0.2.4
  - @backstage/catalog-model@0.4.0
  - @backstage/plugin-catalog@0.2.5
  - @backstage/test-utils@0.1.4

## 0.3.0

### Minor Changes

- 4b53294a6: - Use techdocs annotation to add repo_url if missing in mkdocs.yml. Having repo_url creates a Edit button on techdocs pages.
  - techdocs-backend: API endpoint `/metadata/mkdocs/*` renamed to `/metadata/techdocs/*`

### Patch Changes

- Updated dependencies [6f70ed7a9]
- Updated dependencies [ab94c9542]
- Updated dependencies [2daf18e80]
- Updated dependencies [069cda35f]
- Updated dependencies [700a212b4]
  - @backstage/plugin-catalog@0.2.4
  - @backstage/catalog-model@0.3.1
  - @backstage/core-api@0.2.3

## 0.2.3

### Patch Changes

- Updated dependencies [475fc0aaa]
- Updated dependencies [1166fcc36]
- Updated dependencies [1185919f3]
  - @backstage/core@0.3.2
  - @backstage/catalog-model@0.3.0
  - @backstage/plugin-catalog@0.2.3

## 0.2.2

### Patch Changes

- 1722cb53c: Added configuration schema
- Updated dependencies [1722cb53c]
- Updated dependencies [8b7737d0b]
  - @backstage/core@0.3.1
  - @backstage/plugin-catalog@0.2.2
  - @backstage/test-utils@0.1.3

## 0.2.1

### Patch Changes

- Updated dependencies [c5bab94ab]
- Updated dependencies [7b37d65fd]
- Updated dependencies [4aca74e08]
- Updated dependencies [e8f69ba93]
- Updated dependencies [0c0798f08]
- Updated dependencies [0c0798f08]
- Updated dependencies [199237d2f]
- Updated dependencies [6627b626f]
- Updated dependencies [4577e377b]
- Updated dependencies [2d0bd1be7]
  - @backstage/core-api@0.2.1
  - @backstage/core@0.3.0
  - @backstage/theme@0.2.1
  - @backstage/plugin-catalog@0.2.1

## 0.2.0

### Minor Changes

- 28edd7d29: Create backend plugin through CLI
- 8351ad79b: Add a message if techdocs takes long time to load

  Fixes #2416.

  The UI after the change should look like this:

  ![techdocs-progress-bar](https://user-images.githubusercontent.com/33940798/94189286-296ac980-fec8-11ea-9051-1b3db938d12f.gif)

### Patch Changes

- 782f3b354: add test case for Progress component
- 57b54c8ed: While techdocs fetches site name and metadata for the component, the page title was displayed as '[object Object] | Backstage'. This has now been fixed to display the component ID if site name is not present or being fetched.
- Updated dependencies [28edd7d29]
- Updated dependencies [819a70229]
- Updated dependencies [3a4236570]
- Updated dependencies [ae5983387]
- Updated dependencies [0d4459c08]
- Updated dependencies [cbbd271c4]
- Updated dependencies [482b6313d]
- Updated dependencies [e0be86b6f]
- Updated dependencies [f70a52868]
- Updated dependencies [12b5fe940]
- Updated dependencies [368fd8243]
- Updated dependencies [1c60f716e]
- Updated dependencies [144c66d50]
- Updated dependencies [a768a07fb]
- Updated dependencies [b79017fd3]
- Updated dependencies [6d97d2d6f]
- Updated dependencies [5adfc005e]
- Updated dependencies [f0aa01bcc]
- Updated dependencies [0aecfded0]
- Updated dependencies [93a3fa3ae]
- Updated dependencies [782f3b354]
- Updated dependencies [8b9c8196f]
- Updated dependencies [2713f28f4]
- Updated dependencies [406015b0d]
- Updated dependencies [82759d3e4]
- Updated dependencies [60d40892c]
- Updated dependencies [ac8d5d5c7]
- Updated dependencies [2ebcfac8d]
- Updated dependencies [fa56f4615]
- Updated dependencies [ebca83d48]
- Updated dependencies [aca79334f]
- Updated dependencies [c0d5242a0]
- Updated dependencies [b3d57961c]
- Updated dependencies [0b956f21b]
- Updated dependencies [26e69ab1a]
- Updated dependencies [97c2cb19b]
- Updated dependencies [3beb5c9fc]
- Updated dependencies [cbab5bbf8]
- Updated dependencies [754e31db5]
- Updated dependencies [1611c6dbc]
  - @backstage/plugin-catalog@0.2.0
  - @backstage/core-api@0.2.0
  - @backstage/core@0.2.0
  - @backstage/catalog-model@0.2.0
  - @backstage/theme@0.2.0
  - @backstage/test-utils@0.1.2<|MERGE_RESOLUTION|>--- conflicted
+++ resolved
@@ -1,7 +1,5 @@
 # @backstage/plugin-techdocs
 
-<<<<<<< HEAD
-=======
 ## 1.12.5-next.0
 
 ### Patch Changes
@@ -25,7 +23,6 @@
   - @backstage/plugin-techdocs-common@0.1.0
   - @backstage/plugin-techdocs-react@1.2.15
 
->>>>>>> 66ce8958
 ## 1.12.4
 
 ### Patch Changes

/*
 * Copyright 2020 Spotify AB
 *
 * Licensed under the Apache License, Version 2.0 (the "License");
 * you may not use this file except in compliance with the License.
 * You may obtain a copy of the License at
 *
 *     http://www.apache.org/licenses/LICENSE-2.0
 *
 * Unless required by applicable law or agreed to in writing, software
 * distributed under the License is distributed on an "AS IS" BASIS,
 * WITHOUT WARRANTIES OR CONDITIONS OF ANY KIND, either express or implied.
 * See the License for the specific language governing permissions and
 * limitations under the License.
 */

import {
  Content,
  ContentHeader,
  DismissableBanner,
  Header,
  HeaderTabs,
  HomepageTimer,
  Page,
  pageTheme,
  SupportButton,
  useApi,
} from '@backstage/core';
import { LocationSpec } from '@backstage/catalog-model';
import { rootRoute as scaffolderRootRoute } from '@backstage/plugin-scaffolder';
import { Button, makeStyles, Typography, Link } from '@material-ui/core';
import GitHub from '@material-ui/icons/GitHub';
<<<<<<< HEAD
import StarOutline from '@material-ui/icons/StarBorder';
import Star from '@material-ui/icons/Star';
=======
import Edit from '@material-ui/icons/Edit';
>>>>>>> 1a747c5e
import React, { FC, useCallback, useState } from 'react';
import { Link as RouterLink } from 'react-router-dom';
import { useAsync } from 'react-use';
import { catalogApiRef } from '../..';
import { Component } from '../../data/component';
import { defaultFilter, filterGroups, dataResolvers } from '../../data/filters';
import { entityToComponent, findLocationForEntityMeta } from '../../data/utils';
import {
  CatalogFilter,
  CatalogFilterItem,
} from '../CatalogFilter/CatalogFilter';

import { useStarredEntities } from '../../hooks/useStarredEntites';

import CatalogTable from '../CatalogTable/CatalogTable';

const useStyles = makeStyles(theme => ({
  contentWrapper: {
    display: 'grid',
    gridTemplateAreas: "'filters' 'table'",
    gridTemplateColumns: '250px 1fr',
    gridColumnGap: theme.spacing(2),
  },
  emoji: {
    fontSize: '125%',
    marginRight: theme.spacing(2),
  },
}));

const CatalogPage: FC<{}> = () => {
  const catalogApi = useApi(catalogApiRef);
  const { starredEntities, toggleStarredEntity } = useStarredEntities();
  const [selectedFilter, setSelectedFilter] = useState<CatalogFilterItem>(
    defaultFilter,
  );

  const { value, error, loading } = useAsync(
    () => dataResolvers[selectedFilter.id]({ catalogApi, starredEntities }),
    [selectedFilter.id, starredEntities.size],
  );

  const onFilterSelected = useCallback(
    selected => setSelectedFilter(selected),
    [],
  );

  const styles = useStyles();

  const actions = [
    (rowData: Component) => {
      const location = findLocationForEntityMeta(rowData.metadata);
      return {
        icon: GitHub,
        tooltip: 'View on GitHub',
        onClick: () => {
          if (!location) return;
          window.open(location.target, '_blank');
        },
        hidden: location ? location?.type !== 'github' : true,
      };
    },
    (rowData: Component) => {
<<<<<<< HEAD
      return {
        icon: starredEntities.has(rowData.metadata.name) ? Star : StarOutline,
        toolTip: `${
          starredEntities.has(rowData.metadata.name) ? 'Unstar' : 'Star'
        } ${rowData.metadata.name}`,
        onClick: () => toggleStarredEntity(rowData.metadata.name),
=======
      const createEditLink = (location: LocationSpec): string => {
        switch (location.type) {
          case 'github':
            return location.target.replace('/blob/', '/edit/');
          default:
            return location.target;
        }
      };

      const location = findLocationForEntityMeta(rowData.metadata);

      return {
        icon: Edit,
        tooltip: 'Edit',
        iconProps: { size: 'small' },
        onClick: () => {
          if (!location) return;
          window.open(createEditLink(location), '_blank');
        },
        hidden: location ? location?.type !== 'github' : true,
>>>>>>> 1a747c5e
      };
    },
  ];

  // TODO: replace me with the proper tabs implemntation
  const tabs = [
    {
      id: 'services',
      label: 'Services',
    },
    {
      id: 'websites',
      label: 'Websites',
    },
    {
      id: 'libs',
      label: 'Libraries',
    },
    {
      id: 'documentation',
      label: 'Documentation',
    },
  ];

  return (
    <Page theme={pageTheme.home}>
      <Header title="Service Catalog" subtitle="Keep track of your software">
        <HomepageTimer />
      </Header>
      <HeaderTabs tabs={tabs} />
      <Content>
        <DismissableBanner
          variant="info"
          message={
            <Typography>
              <span role="img" aria-label="wave" className={styles.emoji}>
                👋🏼
              </span>
              Welcome to Backstage, we are happy to have you. Start by checking
              out our{' '}
              <Link href="/welcome" color="textSecondary">
                getting started
              </Link>{' '}
              page.
            </Typography>
          }
          id="catalog_page_welcome_banner"
        />

        <ContentHeader title="Services">
          <Button
            component={RouterLink}
            variant="contained"
            color="primary"
            to={scaffolderRootRoute.path}
          >
            Create Service
          </Button>
          <SupportButton>All your components</SupportButton>
        </ContentHeader>
        <div className={styles.contentWrapper}>
          <div>
            <CatalogFilter
              groups={filterGroups}
              selectedId={selectedFilter.id}
              onSelectedChange={onFilterSelected}
            />
          </div>
          <CatalogTable
            titlePreamble={selectedFilter.label}
            components={
              (value &&
                value.map(val => {
                  return {
                    ...entityToComponent(val),
                    locationSpec: findLocationForEntityMeta(val.metadata),
                  };
                })) ||
              []
            }
            loading={loading}
            error={error}
            actions={actions}
          />
        </div>
      </Content>
    </Page>
  );
};

export default CatalogPage;<|MERGE_RESOLUTION|>--- conflicted
+++ resolved
@@ -30,12 +30,9 @@
 import { rootRoute as scaffolderRootRoute } from '@backstage/plugin-scaffolder';
 import { Button, makeStyles, Typography, Link } from '@material-ui/core';
 import GitHub from '@material-ui/icons/GitHub';
-<<<<<<< HEAD
 import StarOutline from '@material-ui/icons/StarBorder';
 import Star from '@material-ui/icons/Star';
-=======
 import Edit from '@material-ui/icons/Edit';
->>>>>>> 1a747c5e
 import React, { FC, useCallback, useState } from 'react';
 import { Link as RouterLink } from 'react-router-dom';
 import { useAsync } from 'react-use';
@@ -98,14 +95,6 @@
       };
     },
     (rowData: Component) => {
-<<<<<<< HEAD
-      return {
-        icon: starredEntities.has(rowData.metadata.name) ? Star : StarOutline,
-        toolTip: `${
-          starredEntities.has(rowData.metadata.name) ? 'Unstar' : 'Star'
-        } ${rowData.metadata.name}`,
-        onClick: () => toggleStarredEntity(rowData.metadata.name),
-=======
       const createEditLink = (location: LocationSpec): string => {
         switch (location.type) {
           case 'github':
@@ -126,7 +115,15 @@
           window.open(createEditLink(location), '_blank');
         },
         hidden: location ? location?.type !== 'github' : true,
->>>>>>> 1a747c5e
+      };
+    },
+    (rowData: Component) => {
+      return {
+        icon: starredEntities.has(rowData.metadata.name) ? Star : StarOutline,
+        toolTip: `${
+          starredEntities.has(rowData.metadata.name) ? 'Unstar' : 'Star'
+        } ${rowData.metadata.name}`,
+        onClick: () => toggleStarredEntity(rowData.metadata.name),
       };
     },
   ];

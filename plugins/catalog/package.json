{
  "name": "@backstage/plugin-catalog",
  "version": "0.1.1-alpha.21",
  "main": "src/index.ts",
  "types": "src/index.ts",
  "license": "Apache-2.0",
  "private": false,
  "publishConfig": {
    "access": "public",
    "main": "dist/index.esm.js",
    "types": "dist/index.d.ts"
  },
  "scripts": {
    "build": "backstage-cli plugin:build",
    "start": "backstage-cli plugin:serve",
    "lint": "backstage-cli lint",
    "test": "backstage-cli test",
    "diff": "backstage-cli plugin:diff",
    "prepack": "backstage-cli prepack",
    "postpack": "backstage-cli postpack",
    "clean": "backstage-cli clean"
  },
  "dependencies": {
<<<<<<< HEAD
    "@backstage/catalog-model": "^0.1.1-alpha.21",
    "@backstage/core": "^0.1.1-alpha.21",
    "@backstage/plugin-api-docs": "^0.1.1-alpha.21",
    "@backstage/plugin-github-actions": "^0.1.1-alpha.21",
    "@backstage/plugin-jenkins": "^0.1.1-alpha.21",
    "@backstage/plugin-scaffolder": "^0.1.1-alpha.21",
    "@backstage/plugin-sentry": "^0.1.1-alpha.21",
    "@backstage/plugin-techdocs": "^0.1.1-alpha.21",
    "@backstage/theme": "^0.1.1-alpha.21",
=======
    "@backstage/catalog-model": "^0.1.1-alpha.20",
    "@backstage/core": "^0.1.1-alpha.20",
    "@backstage/plugin-api-docs": "^0.1.1-alpha.20",
    "@backstage/plugin-github-actions": "^0.1.1-alpha.20",
    "@backstage/plugin-jenkins": "^0.1.1-alpha.20",
    "@backstage/plugin-scaffolder": "^0.1.1-alpha.20",
    "@backstage/plugin-techdocs": "^0.1.1-alpha.20",
    "@backstage/theme": "^0.1.1-alpha.20",
>>>>>>> bc58e7a0
    "@material-ui/core": "^4.9.1",
    "@material-ui/icons": "^4.9.1",
    "@material-ui/lab": "4.0.0-alpha.45",
    "moment": "^2.26.0",
    "react": "^16.13.1",
    "react-dom": "^16.13.1",
    "react-router": "6.0.0-beta.0",
    "react-router-dom": "6.0.0-beta.0",
    "react-use": "^15.3.3",
    "swr": "^0.3.0"
  },
  "devDependencies": {
    "@backstage/cli": "^0.1.1-alpha.21",
    "@backstage/dev-utils": "^0.1.1-alpha.21",
    "@backstage/test-utils": "^0.1.1-alpha.21",
    "@testing-library/jest-dom": "^5.10.1",
    "@testing-library/react": "^10.4.1",
    "@testing-library/react-hooks": "^3.3.0",
    "@testing-library/user-event": "^12.0.7",
    "@types/jest": "^26.0.7",
    "@types/node": "^12.0.0",
    "jest-fetch-mock": "^3.0.3",
    "msw": "^0.20.5",
    "react-test-renderer": "^16.13.1",
    "whatwg-fetch": "^3.4.0"
  },
  "files": [
    "dist"
  ]
}<|MERGE_RESOLUTION|>--- conflicted
+++ resolved
@@ -21,26 +21,14 @@
     "clean": "backstage-cli clean"
   },
   "dependencies": {
-<<<<<<< HEAD
     "@backstage/catalog-model": "^0.1.1-alpha.21",
     "@backstage/core": "^0.1.1-alpha.21",
     "@backstage/plugin-api-docs": "^0.1.1-alpha.21",
     "@backstage/plugin-github-actions": "^0.1.1-alpha.21",
     "@backstage/plugin-jenkins": "^0.1.1-alpha.21",
     "@backstage/plugin-scaffolder": "^0.1.1-alpha.21",
-    "@backstage/plugin-sentry": "^0.1.1-alpha.21",
     "@backstage/plugin-techdocs": "^0.1.1-alpha.21",
     "@backstage/theme": "^0.1.1-alpha.21",
-=======
-    "@backstage/catalog-model": "^0.1.1-alpha.20",
-    "@backstage/core": "^0.1.1-alpha.20",
-    "@backstage/plugin-api-docs": "^0.1.1-alpha.20",
-    "@backstage/plugin-github-actions": "^0.1.1-alpha.20",
-    "@backstage/plugin-jenkins": "^0.1.1-alpha.20",
-    "@backstage/plugin-scaffolder": "^0.1.1-alpha.20",
-    "@backstage/plugin-techdocs": "^0.1.1-alpha.20",
-    "@backstage/theme": "^0.1.1-alpha.20",
->>>>>>> bc58e7a0
     "@material-ui/core": "^4.9.1",
     "@material-ui/icons": "^4.9.1",
     "@material-ui/lab": "4.0.0-alpha.45",

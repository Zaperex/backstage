--- conflicted
+++ resolved
@@ -84,18 +84,14 @@
     owner: string,
     repo?: string,
   ): Promise<{ accessToken: string }> {
-<<<<<<< HEAD
     const { installationId, suspended } = await this.getInstallationData(owner);
-=======
-    const { installationId, suspended, repositorySelection } =
-      await this.getInstallationData(owner);
->>>>>>> 9a180af8
     if (suspended) {
       throw new Error(`The GitHub application for ${owner} is suspended`);
     }
 
     const cacheKey = repo ? `${owner}/${repo}` : owner;
 
+    // Go and grab an access token for the app scoped to a repository if provided, if not use the organisation installation.
     return this.cache.getOrCreateToken(cacheKey, async () => {
       const result = await this.appClient.apps.createInstallationAccessToken({
         installation_id: installationId,
@@ -105,7 +101,8 @@
         const installationClient = new Octokit({
           auth: result.data.token,
         });
-        const repos = await installationClient.apps.listReposAccessibleToInstallation();
+        const repos =
+          await installationClient.apps.listReposAccessibleToInstallation();
         const hasRepo = repos.data.repositories.some(repository => {
           return repository.name === repo;
         });

/*
 * Copyright 2025 The Backstage Authors
 *
 * Licensed under the Apache License, Version 2.0 (the "License");
 * you may not use this file except in compliance with the License.
 * You may obtain a copy of the License at
 *
 *     http://www.apache.org/licenses/LICENSE-2.0
 *
 * Unless required by applicable law or agreed to in writing, software
 * distributed under the License is distributed on an "AS IS" BASIS,
 * WITHOUT WARRANTIES OR CONDITIONS OF ANY KIND, either express or implied.
 * See the License for the specific language governing permissions and
 * limitations under the License.
 */
import type { Meta, StoryObj } from '@storybook/react';
import { Select } from './Select';
import { Flex } from '../Flex';

const meta = {
  title: 'Components/Select',
  component: Select,
} satisfies Meta<typeof Select>;

export default meta;
type Story = StoryObj<typeof meta>;

const fontOptions = [
  { value: 'sans', label: 'Sans-serif' },
  { value: 'serif', label: 'Serif' },
  { value: 'mono', label: 'Monospace' },
  { value: 'cursive', label: 'Cursive' },
];

export const Default: Story = {
  args: {
    options: fontOptions,
    name: 'font',
  },
};

export const Preview: Story = {
  args: {
    label: 'Font Family',
    options: fontOptions,
    placeholder: 'Select a font',
    name: 'font',
    style: { maxWidth: 260 },
  },
};

export const WithDescription: Story = {
  args: {
    ...Preview.args,
    description: 'Choose a font family for your document',
  },
};

export const Sizes: Story = {
  args: {
    ...Preview.args,
  },
  render: args => (
    <Flex direction="row" gap="2" style={{ width: '100%', maxWidth: 540 }}>
      <Select {...args} size="small" />
      <Select {...args} size="medium" />
    </Flex>
  ),
};

export const Required: Story = {
  args: {
    ...Preview.args,
    required: true,
  },
};

export const Disabled: Story = {
  args: {
    ...Preview.args,
    disabled: true,
  },
};

export const DisabledOption: Story = {
  args: {
    ...Preview.args,
    options: [
      ...fontOptions,
      { value: 'comic-sans', label: 'Comic sans', disabled: true },
    ],
  },
};

export const NoOptions: Story = {
  args: {
    ...Preview.args,
    options: undefined,
  },
};

export const WithValue: Story = {
  args: {
    ...Preview.args,
    value: 'mono',
    defaultValue: 'serif',
  },
};

export const WithDefaultValue: Story = {
  args: {
    ...Preview.args,
    defaultValue: 'serif',
    options: fontOptions,
    name: 'font',
  },
};

const generateOptions = (count = 100) => {
  const firstWords = [
    'Moon',
    'Sun',
    'Star',
    'Cosmic',
    'Globe',
    'Flux',
    'Nova',
    'Echo',
    'Pulse',
    'Vertex',
    'Nexus',
    'Orbit',
    'Prism',
    'Quantum',
    'Zenith',
    'Aura',
    'Crystal',
    'Shadow',
    'Phantom',
    'Azure',
    'Ember',
    'Frost',
    'Horizon',
    'Mystic',
    'Raven',
    'Solstice',
    'Tempest',
    'Vortex',
    'Whisper',
    'Zephyr',
  ];

  const secondWords = [
    'green',
    'blue',
    'red',
    'black',
    'white',
    'silver',
    'gold',
    'copper',
    'bronze',
    'steel',
    'flow',
    'light',
    'dark',
    'dream',
    'stream',
    'life',
    'sight',
    'mind',
    'craft',
    'blend',
    'wave',
    'swift',
    'sharp',
    'soft',
    'bold',
    'clear',
    'deep',
    'lift',
    'shift',
    'grace',
  ];

  const thirdWords = [
    'Sans',
    'Serif',
    'Mono',
    'Script',
    'Display',
    'Slab',
    'Round',
    'Thin',
    'Bold',
    'Italic',
    'Pro',
    'Neo',
    'Prime',
    'Plus',
    'One',
    'Two',
    'Nova',
    'Ultra',
    'Elite',
    'Max',
    'Type',
    'Text',
    'View',
    'Graph',
    'Print',
    'Read',
    'Write',
    'Book',
    'Note',
    'Letter',
  ];

  const randomElement = <T extends any>(array: T[]): T =>
    array[Math.floor(Math.random() * array.length)];

  const uniqueRandomNames = Array.from({ length: count })
    .map(() => {
      const firstName = randomElement(firstWords);
      const secondName = randomElement(secondWords);
      const thirdName = randomElement(thirdWords);
      return `${firstName}${secondName} ${thirdName}`;
    })
    .reduce((accSet, label) => {
      accSet.add(label);
      return accSet;
    }, new Set<string>())
    .values();

  return Array.from(uniqueRandomNames).map(label => ({
    value: label.toLocaleLowerCase('en-US').replaceAll(' ', '-'),
    label,
  }));
};

export const WithManyOptions: Story = {
  args: {
    label: 'Font Family',
    options: generateOptions(),
    name: 'font',
  },
};

export const WithErrorAndDescription: Story = {
  args: {
    ...Preview.args,
    error: 'Invalid font family',
  },
};

<<<<<<< HEAD
export const WithLongLabels: Story = {
=======
export const WithLongOptionNames: Story = {
>>>>>>> 9ede6ffc
  args: {
    label: 'Document Template',
    options: [
      {
        value: 'annual-report-2024',
        label:
          'Annual Financial Report and Strategic Planning Document for Fiscal Year 2024 with Comprehensive Analysis of Market Trends, Competitive Landscape, Financial Performance Metrics, Revenue Projections, Cost Optimization Strategies, Risk Assessment, and Long-term Growth Initiatives Across All Business Units and Geographical Regions',
      },
      {
        value: 'product-roadmap',
        label:
          'Comprehensive Product Development Roadmap and Feature Implementation Timeline Including Detailed Technical Specifications, Resource Allocation Plans, Cross-functional Team Dependencies, Milestone Tracking, Quality Assurance Procedures, User Acceptance Testing Protocols, and Post-launch Support Strategy for All Product Lines and Service Offerings',
      },
      {
        value: 'user-guide',
        label:
          'Detailed User Guide and Technical Documentation for Advanced System Features Covering Installation Procedures, Configuration Settings, Security Protocols, Troubleshooting Guidelines, Best Practices, Common Use Cases, Performance Optimization Tips, Integration Methods, API Documentation, and Frequently Asked Questions with Step-by-Step Solutions',
      },
<<<<<<< HEAD
=======
      {
        value: 'marketing-plan',
        label:
          'Integrated Marketing Strategy and Campaign Planning Document for Q3 2024 Encompassing Target Audience Analysis, Channel Selection Criteria, Budget Allocation Framework, Creative Development Process, Content Calendar, Social Media Strategy, Email Marketing Campaigns, SEO Optimization, Paid Advertising Plans, and ROI Measurement Methodology',
      },
      {
        value: 'research-paper',
        label:
          'Scientific Research Paper on Advanced Machine Learning Techniques and Applications Including Literature Review, Methodology Description, Experimental Setup, Data Collection Procedures, Analysis Techniques, Results Interpretation, Comparative Studies, Limitations Discussion, Future Research Directions, and Practical Implementation Guidelines',
      },
>>>>>>> 9ede6ffc
    ],
    placeholder: 'Select a document template',
    name: 'template',
    style: { maxWidth: 400 },
<<<<<<< HEAD
=======
    value: 'annual-report-2024',
>>>>>>> 9ede6ffc
  },
};<|MERGE_RESOLUTION|>--- conflicted
+++ resolved
@@ -253,11 +253,7 @@
   },
 };
 
-<<<<<<< HEAD
-export const WithLongLabels: Story = {
-=======
 export const WithLongOptionNames: Story = {
->>>>>>> 9ede6ffc
   args: {
     label: 'Document Template',
     options: [
@@ -276,8 +272,6 @@
         label:
           'Detailed User Guide and Technical Documentation for Advanced System Features Covering Installation Procedures, Configuration Settings, Security Protocols, Troubleshooting Guidelines, Best Practices, Common Use Cases, Performance Optimization Tips, Integration Methods, API Documentation, and Frequently Asked Questions with Step-by-Step Solutions',
       },
-<<<<<<< HEAD
-=======
       {
         value: 'marketing-plan',
         label:
@@ -288,14 +282,10 @@
         label:
           'Scientific Research Paper on Advanced Machine Learning Techniques and Applications Including Literature Review, Methodology Description, Experimental Setup, Data Collection Procedures, Analysis Techniques, Results Interpretation, Comparative Studies, Limitations Discussion, Future Research Directions, and Practical Implementation Guidelines',
       },
->>>>>>> 9ede6ffc
     ],
     placeholder: 'Select a document template',
     name: 'template',
     style: { maxWidth: 400 },
-<<<<<<< HEAD
-=======
     value: 'annual-report-2024',
->>>>>>> 9ede6ffc
   },
 };
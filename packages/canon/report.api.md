## API Report File for "@backstage/canon"

> Do not edit this file. It is a report generated by [API Extractor](https://api-extractor.com/).

```ts
import { Breakpoint as Breakpoint_2 } from '@backstage/canon';
import { ChangeEvent } from 'react';
import { Context } from 'react';
import type { CSSProperties } from 'react';
import { FC } from 'react';
import { FocusEvent as FocusEvent_2 } from 'react';
import { ForwardRefExoticComponent } from 'react';
import { HTMLAttributes } from 'react';
import { JSX as JSX_2 } from 'react/jsx-runtime';
import { Menu as Menu_2 } from '@base-ui-components/react/menu';
import { ReactNode } from 'react';
import { RefAttributes } from 'react';
import type { RemixiconComponentType } from '@remixicon/react';
import { ScrollArea as ScrollArea_2 } from '@base-ui-components/react/scroll-area';
import { TdHTMLAttributes } from 'react';
import { ThHTMLAttributes } from 'react';
import { Tooltip as Tooltip_2 } from '@base-ui-components/react/tooltip';
import type { useRender } from '@base-ui-components/react/use-render';

// @public (undocumented)
export type AlignItems = 'stretch' | 'start' | 'center' | 'end';

// @public (undocumented)
export type ArbitraryStylingPropDef = {
  className: string;
  customProperties: `--${string}`[];
  parseValue?: (value: string) => string | undefined;
};

// @public (undocumented)
export type AsProps =
  | 'div'
  | 'span'
  | 'p'
  | 'article'
  | 'section'
  | 'main'
  | 'nav'
  | 'aside'
  | 'ul'
  | 'ol'
  | 'li'
  | 'details'
  | 'summary'
  | 'dd'
  | 'dl'
  | 'dt';

// @public (undocumented)
export type BooleanPropDef = {
  type: 'boolean';
  default?: boolean;
  required?: boolean;
  className?: string;
};

// @public (undocumented)
export type Border = 'none' | 'base' | 'error' | 'warning' | 'selected';

// @public (undocumented)
export type BorderRadius =
  | 'none'
  | '2xs'
  | 'xs'
  | 'sm'
  | 'md'
  | 'lg'
  | 'xl'
  | '2xl';

// @public (undocumented)
export const Box: ForwardRefExoticComponent<
  BoxProps & RefAttributes<HTMLDivElement>
>;

// @public (undocumented)
export type BoxOwnProps = GetPropDefTypes<typeof boxPropDefs>;

// @public (undocumented)
export const boxPropDefs: {
  as: {
    type: 'enum';
    values: readonly ['div', 'span'];
    default: 'div';
  };
};

// @public (undocumented)
export interface BoxProps extends SpaceProps {
  // (undocumented)
  as?: BoxOwnProps['as'];
  // (undocumented)
  children?: React.ReactNode;
  // (undocumented)
  className?: string;
  // (undocumented)
  display?: DisplayProps['display'];
  // (undocumented)
  height?: HeightProps['height'];
  // (undocumented)
  maxHeight?: HeightProps['maxHeight'];
  // (undocumented)
  maxWidth?: WidthProps['maxWidth'];
  // (undocumented)
  minHeight?: HeightProps['minHeight'];
  // (undocumented)
  minWidth?: WidthProps['minWidth'];
  // (undocumented)
  position?: PositionProps['position'];
  // (undocumented)
  style?: React.CSSProperties;
  // (undocumented)
  width?: WidthProps['width'];
}

// @public (undocumented)
export type Breakpoint = 'initial' | 'xs' | 'sm' | 'md' | 'lg' | 'xl';

// @public (undocumented)
export const breakpoints: Breakpoint[];

// @public (undocumented)
export const Button: ForwardRefExoticComponent<
  ButtonProps & RefAttributes<HTMLButtonElement>
>;

// @public (undocumented)
export type ButtonOwnProps = GetPropDefTypes<typeof buttonPropDefs>;

// @public (undocumented)
export const buttonPropDefs: {
  variant: {
    type: 'enum';
    values: ('primary' | 'secondary')[];
    className: string;
    default: 'primary';
    responsive: true;
  };
  size: {
    type: 'enum';
    values: ('small' | 'medium')[];
    className: string;
    default: 'medium';
    responsive: true;
  };
};

// @public
export interface ButtonProps
  extends Omit<React.ButtonHTMLAttributes<HTMLButtonElement>, 'children'> {
  children: React.ReactNode;
  iconEnd?: IconNames;
  iconStart?: IconNames;
  size?: ButtonOwnProps['size'];
  variant?: ButtonOwnProps['variant'];
}

// @public (undocumented)
export const Checkbox: ForwardRefExoticComponent<
  CheckboxProps & RefAttributes<HTMLButtonElement>
>;

// @public (undocumented)
export interface CheckboxProps {
  // (undocumented)
  checked?: boolean;
  // (undocumented)
  className?: string;
  // (undocumented)
  defaultChecked?: boolean;
  // (undocumented)
  disabled?: boolean;
  // (undocumented)
  label?: string;
  // (undocumented)
  name?: string;
  // (undocumented)
  onChange?: (checked: boolean) => void;
  // (undocumented)
  required?: boolean;
  // (undocumented)
  style?: React.CSSProperties;
  // (undocumented)
  value?: string;
}

// @public (undocumented)
export type Columns = 1 | 2 | 3 | 4 | 5 | 6 | 7 | 8 | 9 | 10 | 11 | 12 | 'auto';

// @public (undocumented)
export const Container: ForwardRefExoticComponent<
  ContainerProps & RefAttributes<HTMLDivElement>
>;

// @public (undocumented)
export interface ContainerProps {
  // (undocumented)
  children?: React.ReactNode;
  // (undocumented)
  className?: string;
  // (undocumented)
  mb?: SpaceProps['mb'];
  // (undocumented)
  mt?: SpaceProps['mt'];
  // (undocumented)
  my?: SpaceProps['my'];
  // (undocumented)
  pb?: SpaceProps['pb'];
  // (undocumented)
  pt?: SpaceProps['pt'];
  // (undocumented)
  py?: SpaceProps['py'];
  // (undocumented)
  style?: React.CSSProperties;
}

// @public
export const DataTable: {
  Root: ForwardRefExoticComponent<
    DataTableRootProps & RefAttributes<HTMLDivElement>
  >;
  Pagination: ForwardRefExoticComponent<
    DataTablePaginationProps & RefAttributes<HTMLDivElement>
  >;
};

// @public (undocumented)
export interface DataTablePaginationProps
  extends React.HTMLAttributes<HTMLDivElement> {
  canNext?: boolean;
  canPrevious?: boolean;
  onClickNext?: () => void;
  onClickPrevious?: () => void;
  pageIndex?: number;
  pageSize?: number;
  setPageSize?: (pageSize: number) => void;
  totalRows?: number;
}

// @public (undocumented)
export interface DataTableRootProps
  extends React.HTMLAttributes<HTMLDivElement> {}

// @public (undocumented)
export type Display = 'none' | 'flex' | 'block' | 'inline';

// @public (undocumented)
export const displayPropDefs: {
  display: {
    type: 'enum';
    className: string;
    values: readonly ['none', 'inline', 'inline-block', 'block'];
    responsive: true;
  };
};

// @public (undocumented)
export type DisplayProps = GetPropDefTypes<typeof displayPropDefs>;

// @public (undocumented)
export type EnumOrStringPropDef<T> = {
  type: 'enum | string';
  values: readonly T[];
  default?: T | string;
  required?: boolean;
};

// @public (undocumented)
export type EnumPropDef<T> = {
  type: 'enum';
  values: readonly T[];
  default?: T;
  required?: boolean;
};

// @public (undocumented)
export const Flex: ForwardRefExoticComponent<
  FlexProps & RefAttributes<HTMLDivElement>
>;

// @public (undocumented)
export type FlexDirection = 'row' | 'column';

// @public (undocumented)
export type FlexOwnProps = GetPropDefTypes<typeof flexPropDefs>;

// @public (undocumented)
export const flexPropDefs: {
  align: {
    type: 'enum';
    className: string;
    values: readonly ['start', 'center', 'end', 'baseline', 'stretch'];
    responsive: true;
  };
  direction: {
    type: 'enum';
    className: string;
    values: readonly ['row', 'column', 'row-reverse', 'column-reverse'];
    responsive: true;
  };
  justify: {
    type: 'enum';
    className: string;
    values: readonly ['start', 'center', 'end', 'between'];
    responsive: true;
  };
};

// @public (undocumented)
export interface FlexProps extends SpaceProps {
  // (undocumented)
  align?: FlexOwnProps['align'];
  // (undocumented)
  children: React.ReactNode;
  // (undocumented)
  className?: string;
  // (undocumented)
  direction?: FlexOwnProps['direction'];
  // (undocumented)
  gap?: GapProps['gap'];
  // (undocumented)
  justify?: FlexOwnProps['justify'];
  // (undocumented)
  style?: React.CSSProperties;
}

// @public (undocumented)
export type FlexWrap = 'wrap' | 'nowrap' | 'wrap-reverse';

// @public (undocumented)
export const gapPropDefs: {
  gap: {
    type: 'enum | string';
    className: string;
    customProperties: '--gap'[];
    values: string[];
    responsive: true;
    default: string;
  };
};

// @public (undocumented)
export type GapProps = GetPropDefTypes<typeof gapPropDefs>;

// @public (undocumented)
export type GetPropDefType<Def> = Def extends BooleanPropDef
  ? Def extends ResponsivePropDef
    ? Responsive<boolean>
    : boolean
  : Def extends StringPropDef
  ? Def extends ResponsivePropDef
    ? Responsive<string>
    : string
  : Def extends ReactNodePropDef
  ? Def extends ResponsivePropDef
    ? Responsive<ReactNode>
    : ReactNode
  : Def extends EnumOrStringPropDef<infer Type>
  ? Def extends ResponsivePropDef<infer Type extends string>
    ? Responsive<string | Type>
    : string | Type
  : Def extends EnumPropDef<infer Type>
  ? Def extends ResponsivePropDef<infer Type>
    ? Responsive<Type>
    : Type
  : never;

// @public (undocumented)
export type GetPropDefTypes<P> = {
  [K in keyof P]?: GetPropDefType<P[K]>;
};

// @public (undocumented)
export const Grid: ForwardRefExoticComponent<
  GridProps & RefAttributes<HTMLDivElement>
> & {
  Item: ForwardRefExoticComponent<
    GridItemProps & RefAttributes<HTMLDivElement>
  >;
};

// @public (undocumented)
export type GridItemOwnProps = GetPropDefTypes<typeof gridItemPropDefs>;

// @public (undocumented)
export const gridItemPropDefs: {
  colSpan: {
    type: 'enum | string';
    className: string;
    customProperties: '--col-span'[];
    values: readonly [
      '1',
      '2',
      '3',
      '4',
      '5',
      '6',
      '7',
      '8',
      '9',
      '10',
      '11',
      '12',
      'auto',
    ];
    responsive: true;
  };
  colEnd: {
    type: 'enum | string';
    className: string;
    customProperties: '--col-end'[];
    values: readonly [
      '1',
      '2',
      '3',
      '4',
      '5',
      '6',
      '7',
      '8',
      '9',
      '10',
      '11',
      '12',
      'auto',
    ];
    responsive: true;
  };
  colStart: {
    type: 'enum | string';
    className: string;
    customProperties: '--col-start'[];
    values: readonly [
      '1',
      '2',
      '3',
      '4',
      '5',
      '6',
      '7',
      '8',
      '9',
      '10',
      '11',
      '12',
      'auto',
    ];
    responsive: true;
  };
  rowSpan: {
    type: 'enum | string';
    className: string;
    customProperties: '--row-span'[];
    values: readonly [
      '1',
      '2',
      '3',
      '4',
      '5',
      '6',
      '7',
      '8',
      '9',
      '10',
      '11',
      '12',
      'auto',
    ];
    responsive: true;
  };
};

// @public (undocumented)
export interface GridItemProps {
  // (undocumented)
  children?: React.ReactNode;
  // (undocumented)
  className?: string;
  // (undocumented)
  colEnd?: GridItemOwnProps['colEnd'];
  // (undocumented)
  colSpan?: GridItemOwnProps['colSpan'];
  // (undocumented)
  colStart?: GridItemOwnProps['colStart'];
  // (undocumented)
  rowSpan?: GridItemOwnProps['rowSpan'];
  // (undocumented)
  style?: React.CSSProperties;
}

// @public (undocumented)
export type GridOwnProps = GetPropDefTypes<typeof gridPropDefs>;

// @public (undocumented)
export const gridPropDefs: {
  columns: {
    type: 'enum | string';
    className: string;
    customProperties: '--columns'[];
    values: readonly [
      '1',
      '2',
      '3',
      '4',
      '5',
      '6',
      '7',
      '8',
      '9',
      '10',
      '11',
      '12',
      'auto',
    ];
    responsive: true;
    default: string;
  };
};

// @public (undocumented)
export interface GridProps extends SpaceProps {
  // (undocumented)
  children?: React.ReactNode;
  // (undocumented)
  className?: string;
  // (undocumented)
  columns?: GridOwnProps['columns'];
  // (undocumented)
  gap?: GapProps['gap'];
  // (undocumented)
  style?: React.CSSProperties;
}

// @public (undocumented)
export const Heading: ForwardRefExoticComponent<
  HeadingProps & RefAttributes<HTMLHeadingElement>
>;

// @public (undocumented)
export interface HeadingProps {
  // (undocumented)
  as?: 'h1' | 'h2' | 'h3' | 'h4' | 'h5' | 'h6';
  // (undocumented)
  children: React.ReactNode;
  // (undocumented)
  className?: string;
  // (undocumented)
  style?: React.CSSProperties;
  // (undocumented)
  variant?:
    | 'display'
    | 'title1'
    | 'title2'
    | 'title3'
    | 'title4'
    | 'title5'
    | Partial<
        Record<
          Breakpoint,
          'display' | 'title1' | 'title2' | 'title3' | 'title4' | 'title5'
        >
      >;
}

// @public (undocumented)
export const heightPropDefs: {
  height: {
    type: 'string';
    className: string;
    customProperties: '--height'[];
    responsive: true;
  };
  minHeight: {
    type: 'string';
    className: string;
    customProperties: '--min-height'[];
    responsive: true;
  };
  maxHeight: {
    type: 'string';
    className: string;
    customProperties: '--max-height'[];
    responsive: true;
  };
};

// @public (undocumented)
export type HeightProps = GetPropDefTypes<typeof heightPropDefs>;

// @public (undocumented)
export const Icon: (props: IconProps) => JSX_2.Element | null;

// @public (undocumented)
export const IconButton: ForwardRefExoticComponent<
  IconButtonProps & RefAttributes<HTMLButtonElement>
>;

// @public (undocumented)
export type IconButtonOwnProps = GetPropDefTypes<typeof iconButtonPropDefs>;

// @public (undocumented)
export const iconButtonPropDefs: {
  variant: {
    type: 'enum';
    values: ('primary' | 'secondary')[];
    className: string;
    default: 'primary';
    responsive: true;
  };
  size: {
    type: 'enum';
    values: ('small' | 'medium')[];
    className: string;
    default: 'medium';
    responsive: true;
  };
};

// @public
export interface IconButtonProps
  extends Omit<React.ButtonHTMLAttributes<HTMLButtonElement>, 'children'> {
  icon: IconNames;
  size?: IconButtonOwnProps['size'];
  variant?: IconButtonOwnProps['variant'];
}

// @public (undocumented)
export const IconContext: Context<IconContextProps>;

// @public (undocumented)
export interface IconContextProps {
  // (undocumented)
  icons: IconMap;
}

// @public (undocumented)
export type IconMap = Partial<Record<IconNames, RemixiconComponentType>>;

// @public (undocumented)
export type IconNames =
  | 'account-circle'
  | 'alert'
  | 'arrow-down'
  | 'arrow-down-circle'
  | 'caret-down'
  | 'caret-left'
  | 'caret-right'
  | 'caret-up'
  | 'arrow-left'
  | 'arrow-left-circle'
  | 'arrow-left-down'
  | 'arrow-left-up'
  | 'arrow-right'
  | 'arrow-right-circle'
  | 'arrow-right-down'
  | 'arrow-right-up'
  | 'arrow-up'
  | 'arrow-up-circle'
  | 'braces'
  | 'brackets'
  | 'bug'
  | 'check'
  | 'check-double'
  | 'chevron-down'
  | 'chevron-left'
  | 'chevron-right'
  | 'chevron-up'
  | 'cloud'
  | 'code'
  | 'discord'
  | 'download'
  | 'external-link'
  | 'eye'
  | 'eye-off'
  | 'filter'
  | 'flower'
  | 'github'
  | 'git-repository'
  | 'group'
  | 'heart'
  | 'moon'
  | 'plus'
  | 'sidebar-fold'
  | 'sidebar-unfold'
  | 'sparkling'
  | 'star'
  | 'sun'
  | 'terminal'
  | 'trash'
  | 'upload'
  | 'user'
  | 'youtube'
  | 'zoom-in'
  | 'zoom-out';

// @public (undocumented)
export type IconProps = {
  name: IconNames;
  size?: number;
  className?: string;
  style?: React.CSSProperties;
};

// @public (undocumented)
export const IconProvider: (props: IconProviderProps) => JSX_2.Element;

// @public (undocumented)
export interface IconProviderProps {
  // (undocumented)
  children?: ReactNode;
  // (undocumented)
  overrides?: Partial<Record<IconNames, RemixiconComponentType>>;
}

// @public (undocumented)
export const icons: IconMap;

// @public (undocumented)
export type JustifyContent =
  | 'stretch'
  | 'start'
  | 'center'
  | 'end'
  | 'around'
  | 'between';

// @public (undocumented)
export const Link: ForwardRefExoticComponent<
  Omit<LinkProps, 'ref'> & RefAttributes<HTMLElement>
>;

// @public (undocumented)
export interface LinkProps extends useRender.ComponentProps<'a'> {
  // (undocumented)
  children: ReactNode;
  // (undocumented)
  className?: string;
  // (undocumented)
  style?: CSSProperties;
  // (undocumented)
  to?: string;
  // (undocumented)
  variant?:
    | 'subtitle'
    | 'body'
    | 'caption'
    | 'label'
    | Partial<Record<Breakpoint, 'subtitle' | 'body' | 'caption' | 'label'>>;
  // (undocumented)
  weight?: 'regular' | 'bold' | Partial<Record<Breakpoint, 'regular' | 'bold'>>;
}

// @public (undocumented)
export const marginPropDefs: (spacingValues: string[]) => {
  m: {
    type: 'enum | string';
    values: string[];
    className: string;
    customProperties: '--m'[];
    responsive: true;
  };
  mx: {
    type: 'enum | string';
    values: string[];
    className: string;
    customProperties: '--mx'[];
    responsive: true;
  };
  my: {
    type: 'enum | string';
    values: string[];
    className: string;
    customProperties: '--my'[];
    responsive: true;
  };
  mt: {
    type: 'enum | string';
    values: string[];
    className: string;
    customProperties: '--mt'[];
    responsive: true;
  };
  mr: {
    type: 'enum | string';
    values: string[];
    className: string;
    customProperties: '--mr'[];
    responsive: true;
  };
  mb: {
    type: 'enum | string';
    values: string[];
    className: string;
    customProperties: '--mb'[];
    responsive: true;
  };
  ml: {
    type: 'enum | string';
    values: string[];
    className: string;
    customProperties: '--ml'[];
    responsive: true;
  };
};

// @public (undocumented)
export type MarginProps = GetPropDefTypes<typeof marginPropDefs>;

// @public (undocumented)
export const Menu: MenuComponent;

// @public (undocumented)
export type MenuComponent = {
  Root: typeof Menu_2.Root;
  Trigger: typeof Menu_2.Trigger;
  Portal: typeof Menu_2.Portal;
  Backdrop: typeof Menu_2.Backdrop;
  Positioner: typeof Menu_2.Positioner;
  Popup: typeof Menu_2.Popup;
  Arrow: typeof Menu_2.Arrow;
  Item: typeof Menu_2.Item;
  Group: typeof Menu_2.Group;
  GroupLabel: typeof Menu_2.GroupLabel;
  RadioGroup: typeof Menu_2.RadioGroup;
  RadioItem: typeof Menu_2.RadioItem;
  RadioItemIndicator: typeof Menu_2.RadioItemIndicator;
  CheckboxItem: typeof Menu_2.CheckboxItem;
  CheckboxItemIndicator: typeof Menu_2.CheckboxItemIndicator;
  SubmenuTrigger: typeof Menu_2.SubmenuTrigger;
  Separator: typeof Menu_2.Separator;
};

// @public (undocumented)
export type NonStylingPropDef = {
  className?: never;
  customProperties?: never;
  parseValue?: never;
};

// @public (undocumented)
export const paddingPropDefs: (spacingValues: string[]) => {
  p: {
    type: 'enum | string';
    className: string;
    customProperties: '--p'[];
    values: string[];
    responsive: true;
  };
  px: {
    type: 'enum | string';
    className: string;
    customProperties: '--px'[];
    values: string[];
    responsive: true;
  };
  py: {
    type: 'enum | string';
    className: string;
    customProperties: '--py'[];
    values: string[];
    responsive: true;
  };
  pt: {
    type: 'enum | string';
    className: string;
    customProperties: '--pt'[];
    values: string[];
    responsive: true;
  };
  pr: {
    type: 'enum | string';
    className: string;
    customProperties: '--pr'[];
    values: string[];
    responsive: true;
  };
  pb: {
    type: 'enum | string';
    className: string;
    customProperties: '--pb'[];
    values: string[];
    responsive: true;
  };
  pl: {
    type: 'enum | string';
    className: string;
    customProperties: '--pl'[];
    values: string[];
    responsive: true;
  };
};

// @public (undocumented)
export type PaddingProps = GetPropDefTypes<typeof paddingPropDefs>;

// @public (undocumented)
export const positionPropDefs: {
  position: {
    type: 'enum';
    className: string;
    values: readonly ['static', 'relative', 'absolute', 'fixed', 'sticky'];
    responsive: true;
  };
};

// @public (undocumented)
export type PositionProps = GetPropDefTypes<typeof positionPropDefs>;

// @public (undocumented)
export type PropDef<T = any> = RegularPropDef<T> | ResponsivePropDef<T>;

// @public (undocumented)
export type ReactNodePropDef = {
  type: 'ReactNode';
  default?: ReactNode;
  required?: boolean;
};

// @public (undocumented)
export type RegularPropDef<T> =
  | ReactNodePropDef
  | BooleanPropDef
  | (StringPropDef & ArbitraryStylingPropDef)
  | (StringPropDef & NonStylingPropDef)
  | (EnumPropDef<T> & StylingPropDef)
  | (EnumPropDef<T> & NonStylingPropDef)
  | (EnumOrStringPropDef<T> & ArbitraryStylingPropDef)
  | (EnumOrStringPropDef<T> & NonStylingPropDef);

// @public (undocumented)
export type Responsive<T> = T | Partial<Record<Breakpoint, T>>;

// @public (undocumented)
export type ResponsivePropDef<T = any> = RegularPropDef<T> & {
  responsive: true;
};

// @public (undocumented)
export const ScrollArea: {
  Root: ForwardRefExoticComponent<
    Omit<ScrollArea_2.Root.Props & RefAttributes<HTMLDivElement>, 'ref'> &
      RefAttributes<HTMLDivElement>
  >;
  Viewport: ForwardRefExoticComponent<
    Omit<ScrollArea_2.Viewport.Props & RefAttributes<HTMLDivElement>, 'ref'> &
      RefAttributes<HTMLDivElement>
  >;
  Scrollbar: ForwardRefExoticComponent<
    Omit<ScrollArea_2.Scrollbar.Props & RefAttributes<HTMLDivElement>, 'ref'> &
      RefAttributes<HTMLDivElement>
  >;
  Thumb: ForwardRefExoticComponent<
    Omit<ScrollArea_2.Thumb.Props & RefAttributes<HTMLDivElement>, 'ref'> &
      RefAttributes<HTMLDivElement>
  >;
};

// @public (undocumented)
export const Select: ForwardRefExoticComponent<
  SelectProps & RefAttributes<HTMLDivElement>
>;

// @public (undocumented)
export interface SelectProps {
  className?: string;
  defaultValue?: string;
  description?: string;
  disabled?: boolean;
  error?: string;
  label?: string;
  name: string;
  onBlur?: (event: FocusEvent_2<HTMLSelectElement>) => void;
  onChange?: (event: ChangeEvent<HTMLSelectElement>) => void;
  onOpenChange?: (open: boolean) => void;
  onValueChange?: (value: string) => void;
  options?: Array<{
    value: string;
    label: string;
    disabled?: boolean;
  }>;
  placeholder?: string;
  required?: boolean;
  size?: 'small' | 'medium' | Partial<Record<Breakpoint_2, 'small' | 'medium'>>;
  style?: React.CSSProperties;
  value?: string;
}

// @public (undocumented)
export type Space =
  | '0.5'
  | '1'
  | '1.5'
  | '2'
  | '3'
  | '4'
  | '5'
  | '6'
  | '7'
  | '8'
  | '9'
  | '10'
  | '11'
  | '12'
  | '13'
  | '14'
  | string;

// @public (undocumented)
export interface SpaceProps {
  // (undocumented)
  m?: Responsive<Space>;
  // (undocumented)
  mb?: Responsive<Space>;
  // (undocumented)
  ml?: Responsive<Space>;
  // (undocumented)
  mr?: Responsive<Space>;
  // (undocumented)
  mt?: Responsive<Space>;
  // (undocumented)
  mx?: Responsive<Space>;
  // (undocumented)
  my?: Responsive<Space>;
  // (undocumented)
  p?: Responsive<Space>;
  // (undocumented)
  pb?: Responsive<Space>;
  // (undocumented)
  pl?: Responsive<Space>;
  // (undocumented)
  pr?: Responsive<Space>;
  // (undocumented)
  pt?: Responsive<Space>;
  // (undocumented)
  px?: Responsive<Space>;
  // (undocumented)
  py?: Responsive<Space>;
}

// @public (undocumented)
export type StringPropDef = {
  type: 'string';
  default?: string;
  required?: boolean;
};

// @public (undocumented)
export type StylingPropDef = {
  className: string;
  parseValue?: (value: string) => string | undefined;
};

<<<<<<< HEAD
// @public
export const Table: {
  Root: React_3.ForwardRefExoticComponent<
    React_3.HTMLAttributes<HTMLTableElement> &
      React_3.RefAttributes<HTMLTableElement>
  >;
  Header: React_3.ForwardRefExoticComponent<
    React_3.HTMLAttributes<HTMLTableSectionElement> &
      React_3.RefAttributes<HTMLTableSectionElement>
  >;
  Body: React_3.ForwardRefExoticComponent<
    React_3.HTMLAttributes<HTMLTableSectionElement> &
      React_3.RefAttributes<HTMLTableSectionElement>
  >;
  Head: React_3.ForwardRefExoticComponent<
    React_3.ThHTMLAttributes<HTMLTableCellElement> &
      React_3.RefAttributes<HTMLTableCellElement>
  >;
  Row: React_3.ForwardRefExoticComponent<
    React_3.HTMLAttributes<HTMLTableRowElement> &
      React_3.RefAttributes<HTMLTableRowElement>
  >;
  Cell: React_3.ForwardRefExoticComponent<
    React_3.TdHTMLAttributes<HTMLTableCellElement> &
      React_3.RefAttributes<HTMLTableCellElement>
  >;
  Caption: React_3.ForwardRefExoticComponent<
    React_3.HTMLAttributes<HTMLTableCaptionElement> &
      React_3.RefAttributes<HTMLTableCaptionElement>
  >;
};
=======
// @public (undocumented)
export const Table: ForwardRefExoticComponent<
  HTMLAttributes<HTMLTableElement> & RefAttributes<HTMLTableElement>
>;

// @public (undocumented)
export const TableBody: ForwardRefExoticComponent<
  HTMLAttributes<HTMLTableSectionElement> &
    RefAttributes<HTMLTableSectionElement>
>;

// @public (undocumented)
export const TableCell: ForwardRefExoticComponent<
  TdHTMLAttributes<HTMLTableCellElement> & RefAttributes<HTMLTableCellElement>
>;

// @public (undocumented)
export const TableFooter: ForwardRefExoticComponent<
  HTMLAttributes<HTMLTableSectionElement> &
    RefAttributes<HTMLTableSectionElement>
>;

// @public (undocumented)
export const TableHead: ForwardRefExoticComponent<
  ThHTMLAttributes<HTMLTableCellElement> & RefAttributes<HTMLTableCellElement>
>;

// @public (undocumented)
export const TableHeader: ForwardRefExoticComponent<
  HTMLAttributes<HTMLTableSectionElement> &
    RefAttributes<HTMLTableSectionElement>
>;

// @public (undocumented)
export const TableRow: ForwardRefExoticComponent<
  HTMLAttributes<HTMLTableRowElement> & RefAttributes<HTMLTableRowElement>
>;
>>>>>>> 92013bfe

// @public (undocumented)
const Text_2: ForwardRefExoticComponent<
  TextProps & RefAttributes<HTMLParagraphElement>
>;
export { Text_2 as Text };

// @public (undocumented)
export const TextField: ForwardRefExoticComponent<
  TextFieldProps & RefAttributes<HTMLDivElement>
>;

// @public (undocumented)
export interface TextFieldProps
  extends Omit<React.ComponentPropsWithoutRef<'input'>, 'size'> {
  className?: string;
  description?: string;
  error?: string | null;
  label?: string;
  name: string;
  size?: 'small' | 'medium' | Partial<Record<Breakpoint, 'small' | 'medium'>>;
}

// @public (undocumented)
export interface TextProps {
  // (undocumented)
  children: ReactNode;
  // (undocumented)
  className?: string;
  // (undocumented)
  color?:
    | 'primary'
    | 'secondary'
    | 'danger'
    | 'warning'
    | 'success'
    | Partial<
        Record<
          Breakpoint,
          'primary' | 'secondary' | 'danger' | 'warning' | 'success'
        >
      >;
  // (undocumented)
  style?: CSSProperties;
  // (undocumented)
  variant?:
    | 'subtitle'
    | 'body'
    | 'caption'
    | 'label'
    | Partial<Record<Breakpoint, 'subtitle' | 'body' | 'caption' | 'label'>>;
  // (undocumented)
  weight?: 'regular' | 'bold' | Partial<Record<Breakpoint, 'regular' | 'bold'>>;
}

// @public (undocumented)
export const Tooltip: {
  Provider: FC<Tooltip_2.Provider.Props>;
  Root: FC<Tooltip_2.Root.Props>;
  Trigger: ForwardRefExoticComponent<
    Omit<Tooltip_2.Trigger.Props & RefAttributes<any>, 'ref'> &
      RefAttributes<any>
  >;
  Portal: typeof Tooltip_2.Portal;
  Positioner: ForwardRefExoticComponent<
    Omit<Tooltip_2.Positioner.Props & RefAttributes<HTMLDivElement>, 'ref'> &
      RefAttributes<HTMLDivElement>
  >;
  Popup: ForwardRefExoticComponent<
    Omit<Tooltip_2.Popup.Props & RefAttributes<HTMLDivElement>, 'ref'> &
      RefAttributes<HTMLDivElement>
  >;
  Arrow: ForwardRefExoticComponent<
    Omit<Tooltip_2.Arrow.Props & RefAttributes<HTMLDivElement>, 'ref'> &
      RefAttributes<HTMLDivElement>
  >;
};

// @public (undocumented)
export const useIcons: () => IconContextProps;

// @public (undocumented)
export interface UtilityProps extends SpaceProps {
  // (undocumented)
  alignItems?: Responsive<AlignItems>;
  // (undocumented)
  border?: Responsive<Border>;
  // (undocumented)
  borderRadius?: Responsive<BorderRadius>;
  // (undocumented)
  colEnd?: Responsive<Columns | 'auto'>;
  // (undocumented)
  colSpan?: Responsive<Columns | 'full'>;
  // (undocumented)
  colStart?: Responsive<Columns | 'auto'>;
  // (undocumented)
  columns?: Responsive<Columns>;
  // (undocumented)
  display?: Responsive<Display>;
  // (undocumented)
  flexDirection?: Responsive<FlexDirection>;
  // (undocumented)
  flexWrap?: Responsive<FlexWrap>;
  // (undocumented)
  gap?: Responsive<Space>;
  // (undocumented)
  justifyContent?: Responsive<JustifyContent>;
  // (undocumented)
  rowSpan?: Responsive<Columns | 'full'>;
}

// @public (undocumented)
export const widthPropDefs: {
  width: {
    type: 'string';
    className: string;
    customProperties: '--width'[];
    responsive: true;
  };
  minWidth: {
    type: 'string';
    className: string;
    customProperties: '--min-width'[];
    responsive: true;
  };
  maxWidth: {
    type: 'string';
    className: string;
    customProperties: '--max-width'[];
    responsive: true;
  };
};

// @public (undocumented)
export type WidthProps = GetPropDefTypes<typeof widthPropDefs>;
```<|MERGE_RESOLUTION|>--- conflicted
+++ resolved
@@ -218,33 +218,6 @@
   // (undocumented)
   style?: React.CSSProperties;
 }
-
-// @public
-export const DataTable: {
-  Root: ForwardRefExoticComponent<
-    DataTableRootProps & RefAttributes<HTMLDivElement>
-  >;
-  Pagination: ForwardRefExoticComponent<
-    DataTablePaginationProps & RefAttributes<HTMLDivElement>
-  >;
-};
-
-// @public (undocumented)
-export interface DataTablePaginationProps
-  extends React.HTMLAttributes<HTMLDivElement> {
-  canNext?: boolean;
-  canPrevious?: boolean;
-  onClickNext?: () => void;
-  onClickPrevious?: () => void;
-  pageIndex?: number;
-  pageSize?: number;
-  setPageSize?: (pageSize: number) => void;
-  totalRows?: number;
-}
-
-// @public (undocumented)
-export interface DataTableRootProps
-  extends React.HTMLAttributes<HTMLDivElement> {}
 
 // @public (undocumented)
 export type Display = 'none' | 'flex' | 'block' | 'inline';
@@ -1055,39 +1028,6 @@
   parseValue?: (value: string) => string | undefined;
 };
 
-<<<<<<< HEAD
-// @public
-export const Table: {
-  Root: React_3.ForwardRefExoticComponent<
-    React_3.HTMLAttributes<HTMLTableElement> &
-      React_3.RefAttributes<HTMLTableElement>
-  >;
-  Header: React_3.ForwardRefExoticComponent<
-    React_3.HTMLAttributes<HTMLTableSectionElement> &
-      React_3.RefAttributes<HTMLTableSectionElement>
-  >;
-  Body: React_3.ForwardRefExoticComponent<
-    React_3.HTMLAttributes<HTMLTableSectionElement> &
-      React_3.RefAttributes<HTMLTableSectionElement>
-  >;
-  Head: React_3.ForwardRefExoticComponent<
-    React_3.ThHTMLAttributes<HTMLTableCellElement> &
-      React_3.RefAttributes<HTMLTableCellElement>
-  >;
-  Row: React_3.ForwardRefExoticComponent<
-    React_3.HTMLAttributes<HTMLTableRowElement> &
-      React_3.RefAttributes<HTMLTableRowElement>
-  >;
-  Cell: React_3.ForwardRefExoticComponent<
-    React_3.TdHTMLAttributes<HTMLTableCellElement> &
-      React_3.RefAttributes<HTMLTableCellElement>
-  >;
-  Caption: React_3.ForwardRefExoticComponent<
-    React_3.HTMLAttributes<HTMLTableCaptionElement> &
-      React_3.RefAttributes<HTMLTableCaptionElement>
-  >;
-};
-=======
 // @public (undocumented)
 export const Table: ForwardRefExoticComponent<
   HTMLAttributes<HTMLTableElement> & RefAttributes<HTMLTableElement>
@@ -1125,7 +1065,6 @@
 export const TableRow: ForwardRefExoticComponent<
   HTMLAttributes<HTMLTableRowElement> & RefAttributes<HTMLTableRowElement>
 >;
->>>>>>> 92013bfe
 
 // @public (undocumented)
 const Text_2: ForwardRefExoticComponent<

{
  "name": "example-backend-legacy",
<<<<<<< HEAD
  "version": "0.2.108",
=======
  "version": "0.2.109-next.0",
>>>>>>> 66ce8958
  "backstage": {
    "role": "backend"
  },
  "private": true,
  "keywords": [
    "backstage"
  ],
  "homepage": "https://backstage.io",
  "repository": {
    "type": "git",
    "url": "https://github.com/backstage/backstage",
    "directory": "packages/backend-legacy"
  },
  "license": "Apache-2.0",
  "main": "dist/index.cjs.js",
  "types": "src/index.ts",
  "files": [
    "dist"
  ],
  "scripts": {
    "build": "backstage-cli package build",
    "clean": "backstage-cli package clean",
    "lint": "backstage-cli package lint",
    "start": "backstage-cli package start",
    "test": "backstage-cli package test"
  },
  "dependencies": {
    "@backstage/backend-common": "^0.25.0",
    "@backstage/backend-defaults": "workspace:^",
    "@backstage/backend-plugin-api": "workspace:^",
    "@backstage/catalog-client": "workspace:^",
    "@backstage/catalog-model": "workspace:^",
    "@backstage/config": "workspace:^",
    "@backstage/integration": "workspace:^",
    "@backstage/plugin-auth-backend": "workspace:^",
    "@backstage/plugin-auth-node": "workspace:^",
    "@backstage/plugin-catalog-backend": "workspace:^",
    "@backstage/plugin-catalog-backend-module-scaffolder-entity-model": "workspace:^",
    "@backstage/plugin-catalog-backend-module-unprocessed": "workspace:^",
    "@backstage/plugin-catalog-node": "workspace:^",
    "@backstage/plugin-events-backend": "workspace:^",
    "@backstage/plugin-events-node": "workspace:^",
    "@backstage/plugin-kubernetes-backend": "workspace:^",
    "@backstage/plugin-permission-backend": "workspace:^",
    "@backstage/plugin-permission-common": "workspace:^",
    "@backstage/plugin-permission-node": "workspace:^",
    "@backstage/plugin-scaffolder-backend": "workspace:^",
    "@backstage/plugin-scaffolder-backend-module-confluence-to-markdown": "workspace:^",
    "@backstage/plugin-scaffolder-backend-module-gitlab": "workspace:^",
    "@backstage/plugin-scaffolder-backend-module-rails": "workspace:^",
    "@backstage/plugin-search-backend": "workspace:^",
    "@backstage/plugin-search-backend-module-catalog": "workspace:^",
    "@backstage/plugin-search-backend-module-elasticsearch": "workspace:^",
    "@backstage/plugin-search-backend-module-explore": "workspace:^",
    "@backstage/plugin-search-backend-module-pg": "workspace:^",
    "@backstage/plugin-search-backend-module-techdocs": "workspace:^",
    "@backstage/plugin-search-backend-node": "workspace:^",
    "@backstage/plugin-signals-backend": "workspace:^",
    "@backstage/plugin-signals-node": "workspace:^",
    "@backstage/plugin-techdocs-backend": "workspace:^",
    "@gitbeaker/node": "^35.1.0",
    "@octokit/rest": "^19.0.3",
    "azure-devops-node-api": "^14.0.0",
    "better-sqlite3": "^11.0.0",
    "dockerode": "^4.0.0",
    "express": "^4.17.1",
    "express-prom-bundle": "^7.0.0",
    "express-promise-router": "^4.1.0",
    "luxon": "^3.0.0",
    "mysql2": "^3.0.0",
    "pg": "^8.11.3",
    "pg-connection-string": "^2.3.0",
    "prom-client": "^15.0.0",
    "winston": "^3.2.1"
  },
  "devDependencies": {
    "@backstage/cli": "workspace:^",
    "@types/dockerode": "^3.3.0",
    "@types/express": "^4.17.6",
    "@types/express-serve-static-core": "^4.17.5",
    "@types/luxon": "^3.0.0"
  }
}<|MERGE_RESOLUTION|>--- conflicted
+++ resolved
@@ -1,10 +1,6 @@
 {
   "name": "example-backend-legacy",
-<<<<<<< HEAD
-  "version": "0.2.108",
-=======
   "version": "0.2.109-next.0",
->>>>>>> 66ce8958
   "backstage": {
     "role": "backend"
   },

/*
 * Copyright 2020 The Backstage Authors
 *
 * Licensed under the Apache License, Version 2.0 (the "License");
 * you may not use this file except in compliance with the License.
 * You may obtain a copy of the License at
 *
 *     http://www.apache.org/licenses/LICENSE-2.0
 *
 * Unless required by applicable law or agreed to in writing, software
 * distributed under the License is distributed on an "AS IS" BASIS,
 * WITHOUT WARRANTIES OR CONDITIONS OF ANY KIND, either express or implied.
 * See the License for the specific language governing permissions and
 * limitations under the License.
 */

import { getVoidLogger } from '@backstage/backend-common';
import { Entity, ENTITY_DEFAULT_NAMESPACE } from '@backstage/catalog-model';
import { ConfigReader } from '@backstage/config';
import express from 'express';
import request from 'supertest';
import mockFs from 'mock-fs';
import path from 'path';
import fs from 'fs-extra';
import { GoogleGCSPublish } from './googleStorage';

// NOTE: /packages/techdocs-common/__mocks__ is being used to mock Google Cloud Storage client library

const rootDir = global.rootDir;

const getEntityRootDir = (entity: Entity) => {
  const {
    kind,
    metadata: { namespace, name },
  } = entity;

  return path.join(rootDir, namespace || ENTITY_DEFAULT_NAMESPACE, kind, name);
};

const logger = getVoidLogger();
<<<<<<< HEAD

const createPublisherFromConfig = ({
  bucketName = 'bucketName',
  legacyUseCaseSensitiveTripletPaths = false,
}: {
  bucketName?: string;
  legacyUseCaseSensitiveTripletPaths?: boolean;
} = {}) => {
  const config = new ConfigReader({
=======
const loggerInfoSpy = jest.spyOn(logger, 'info').mockReturnValue(logger);
const loggerErrorSpy = jest.spyOn(logger, 'error').mockReturnValue(logger);

const createPublisherMock = (bucketName: string) => {
  const mockConfig = new ConfigReader({
>>>>>>> 0c58dd73
    techdocs: {
      requestUrl: 'http://localhost:7000',
      publisher: {
        type: 'googleGcs',
        googleGcs: {
          credentials: '{}',
          bucketName,
        },
      },
      legacyUseCaseSensitiveTripletPaths,
    },
  });
  return GoogleGCSPublish.fromConfig(mockConfig, logger);
};

<<<<<<< HEAD
  return GoogleGCSPublish.fromConfig(config, logger);
};
=======
let publisher: PublisherBase;

beforeEach(async () => {
  loggerInfoSpy.mockClear();
  loggerErrorSpy.mockClear();
  mockFs.restore();
  publisher = createPublisherMock('bucketName');
});
>>>>>>> 0c58dd73

describe('GoogleGCSPublish', () => {
  const entity = {
    apiVersion: 'version',
    kind: 'Component',
    metadata: {
      name: 'backstage',
      namespace: 'default',
      annotations: {},
    },
  };

  const entityName = {
    kind: 'Component',
    name: 'backstage',
    namespace: 'default',
  };

  const techdocsMetadata = {
    site_name: 'backstage',
    site_description: 'site_content',
    etag: 'etag',
  };

  const directory = getEntityRootDir(entity);

  const files = {
    'index.html': '',
    '404.html': '',
    assets: {
      'main.css': '',
    },
    'techdocs_metadata.json': JSON.stringify(techdocsMetadata),
    html: {
      'unsafe.html': '<html></html>',
    },
    img: {
      'with spaces.png': 'found it',
      'unsafe.svg': '<svg></svg>',
    },
    'some folder': {
      'also with spaces.js': 'found it too',
    },
  };

  beforeAll(() => {
    mockFs({
      [directory]: files,
    });
  });

  afterAll(() => {
    mockFs.restore();
  });

  describe('getReadiness', () => {
    it('should validate correct config', async () => {
      const publisher = createPublisherFromConfig();
      expect(await publisher.getReadiness()).toEqual({
        isAvailable: true,
      });
    });

    it('should reject incorrect config', async () => {
<<<<<<< HEAD
      const publisher = createPublisherFromConfig({
        bucketName: 'bad_bucket_name',
      });
      expect(await publisher.getReadiness()).toEqual({
=======
      const errorPublisher = createPublisherMock('errorBucket');

      expect(await errorPublisher.getReadiness()).toEqual({
>>>>>>> 0c58dd73
        isAvailable: false,
      });
    });
  });

  describe('publish', () => {
    it('should publish a directory', async () => {
      const publisher = createPublisherFromConfig();
      expect(await publisher.publish({ entity, directory })).toBeUndefined();
    });

<<<<<<< HEAD
    it('should publish a directory as well when legacy casing is used', async () => {
      const publisher = createPublisherFromConfig({
        legacyUseCaseSensitiveTripletPaths: true,
      });
      expect(await publisher.publish({ entity, directory })).toBeUndefined();
=======
      expect(
        await publisher.publish({
          entity,
          directory: entityRootDir,
        }),
      ).toBeUndefined();
>>>>>>> 0c58dd73
    });

    it('should fail to publish a directory', async () => {
      const wrongPathToGeneratedDirectory = path.join(
        rootDir,
        'wrong',
        'path',
        'to',
        'generatedDirectory',
      );

      const publisher = createPublisherFromConfig();

      const fails = publisher.publish({
        entity,
        directory: wrongPathToGeneratedDirectory,
      });

      // Can not do exact error message match due to mockFs adding unexpected characters in the path when throwing the error
      // Issue reported https://github.com/tschaub/mock-fs/issues/118
      await expect(fails).rejects.toMatchObject({
        message: expect.stringContaining(
          `Unable to upload file(s) to Google Cloud Storage. Error: Failed to read template directory: ENOENT, no such file or directory`,
        ),
      });

      await expect(fails).rejects.toMatchObject({
        message: expect.stringContaining(wrongPathToGeneratedDirectory),
      });
<<<<<<< HEAD
=======
    });

    it('should delete stale files after upload', async () => {
      const entity = createMockEntity();
      const directory = getEntityRootDir(entity);
      const bucketName = 'delete_stale_files_success';
      publisher = createPublisherMock(bucketName);
      await publisher.publish({ entity, directory });
      expect(loggerInfoSpy).toHaveBeenLastCalledWith(
        `Successfully deleted stale files for Entity ${entity.metadata.name}. Total number of files: 1`,
      );
    });

    it('should log error when the stale files deletion fails', async () => {
      const entity = createMockEntity();
      const directory = getEntityRootDir(entity);
      const bucketName = 'delete_stale_files_error';
      publisher = createPublisherMock(bucketName);
      await publisher.publish({ entity, directory });
      expect(loggerErrorSpy).toHaveBeenLastCalledWith(
        'Unable to delete file(s) from Google Cloud Storage. Error: Message',
      );
>>>>>>> 0c58dd73
    });
  });

  describe('hasDocsBeenGenerated', () => {
    it('should return true if docs has been generated', async () => {
      const publisher = createPublisherFromConfig();
      await publisher.publish({ entity, directory });
      expect(await publisher.hasDocsBeenGenerated(entity)).toBe(true);
    });

    it('should return true if docs has been generated even if the legacy case is enabled', async () => {
      const publisher = createPublisherFromConfig({
        legacyUseCaseSensitiveTripletPaths: true,
      });
      await publisher.publish({ entity, directory });
      expect(await publisher.hasDocsBeenGenerated(entity)).toBe(true);
    });

    it('should return false if docs has not been generated', async () => {
      const publisher = createPublisherFromConfig();
      expect(
        await publisher.hasDocsBeenGenerated({
          kind: 'entity',
          metadata: {
            namespace: 'invalid',
            name: 'triplet',
          },
        } as Entity),
      ).toBe(false);
    });
  });

  describe('fetchTechDocsMetadata', () => {
    it('should return tech docs metadata', async () => {
      const publisher = createPublisherFromConfig();
      await publisher.publish({ entity, directory });
      expect(await publisher.fetchTechDocsMetadata(entityName)).toStrictEqual(
        techdocsMetadata,
      );
    });

    it('should return tech docs metadata even if the legacy case is enabled', async () => {
      const publisher = createPublisherFromConfig({
        legacyUseCaseSensitiveTripletPaths: true,
      });
      await publisher.publish({ entity, directory });
      expect(await publisher.fetchTechDocsMetadata(entityName)).toStrictEqual(
        techdocsMetadata,
      );
    });

    it('should return tech docs metadata when json encoded with single quotes', async () => {
      const techdocsMetadataPath = path.join(
        directory,
        'techdocs_metadata.json',
      );
      const techdocsMetadataContent = files['techdocs_metadata.json'];

      fs.writeFileSync(
        techdocsMetadataPath,
        techdocsMetadataContent.replace(/"/g, "'"),
      );

      const publisher = createPublisherFromConfig();
      await publisher.publish({ entity, directory });

      expect(await publisher.fetchTechDocsMetadata(entityName)).toStrictEqual(
        techdocsMetadata,
      );

      fs.writeFileSync(techdocsMetadataPath, techdocsMetadataContent);
    });

    it('should return an error if the techdocs_metadata.json file is not present', async () => {
      const publisher = createPublisherFromConfig();

      const invalidEntityName = {
        namespace: 'invalid',
        kind: 'triplet',
        name: 'path',
      };

      const techDocsMetadaFilePath = path.join(
        ...Object.values(invalidEntityName),
        'techdocs_metadata.json',
      );

      const fails = publisher.fetchTechDocsMetadata(invalidEntityName);

      await expect(fails).rejects.toMatchObject({
        message: `The file ${techDocsMetadaFilePath} does not exist!`,
      });
    });
  });

  describe('docsRouter', () => {
    const entityTripletPath = `${entity.metadata.namespace}/${entity.kind}/${entity.metadata.name}`;

    let app: Express.Application;

    beforeEach(async () => {
      const publisher = createPublisherFromConfig();
      await publisher.publish({ entity, directory });
      app = express().use(publisher.docsRouter());
    });

    it('should pass expected object path to bucket', async () => {
      // Ensures leading slash is trimmed and encoded path is decoded.
      const pngResponse = await request(app).get(
        `/${entityTripletPath}/img/with%20spaces.png`,
      );
      expect(Buffer.from(pngResponse.body).toString('utf8')).toEqual(
        'found it',
      );
      const jsResponse = await request(app).get(
        `/${entityTripletPath}/some%20folder/also%20with%20spaces.js`,
      );
      expect(jsResponse.text).toEqual('found it too');
    });

    it('should pass expected object path to bucket even if the legacy case is enabled', async () => {
      const publisher = createPublisherFromConfig({
        legacyUseCaseSensitiveTripletPaths: true,
      });
      await publisher.publish({ entity, directory });
      app = express().use(publisher.docsRouter());

      // Ensures leading slash is trimmed and encoded path is decoded.
      const pngResponse = await request(app).get(
        `/${entityTripletPath}/img/with%20spaces.png`,
      );
      expect(Buffer.from(pngResponse.body).toString('utf8')).toEqual(
        'found it',
      );
      const jsResponse = await request(app).get(
        `/${entityTripletPath}/some%20folder/also%20with%20spaces.js`,
      );
      expect(jsResponse.text).toEqual('found it too');
    });

    it('should pass text/plain content-type for html', async () => {
      const htmlResponse = await request(app).get(
        `/${entityTripletPath}/html/unsafe.html`,
      );
      expect(htmlResponse.text).toEqual('<html></html>');
      expect(htmlResponse.header).toMatchObject({
        'content-type': 'text/plain; charset=utf-8',
      });

      const svgResponse = await request(app).get(
        `/${entityTripletPath}/img/unsafe.svg`,
      );
      expect(svgResponse.text).toEqual('<svg></svg>');
      expect(svgResponse.header).toMatchObject({
        'content-type': 'text/plain; charset=utf-8',
      });
    });
  });
});<|MERGE_RESOLUTION|>--- conflicted
+++ resolved
@@ -38,7 +38,8 @@
 };
 
 const logger = getVoidLogger();
-<<<<<<< HEAD
+jest.spyOn(logger, 'info').mockReturnValue(logger);
+jest.spyOn(logger, 'error').mockReturnValue(logger);
 
 const createPublisherFromConfig = ({
   bucketName = 'bucketName',
@@ -48,13 +49,6 @@
   legacyUseCaseSensitiveTripletPaths?: boolean;
 } = {}) => {
   const config = new ConfigReader({
-=======
-const loggerInfoSpy = jest.spyOn(logger, 'info').mockReturnValue(logger);
-const loggerErrorSpy = jest.spyOn(logger, 'error').mockReturnValue(logger);
-
-const createPublisherMock = (bucketName: string) => {
-  const mockConfig = new ConfigReader({
->>>>>>> 0c58dd73
     techdocs: {
       requestUrl: 'http://localhost:7000',
       publisher: {
@@ -67,22 +61,8 @@
       legacyUseCaseSensitiveTripletPaths,
     },
   });
-  return GoogleGCSPublish.fromConfig(mockConfig, logger);
-};
-
-<<<<<<< HEAD
   return GoogleGCSPublish.fromConfig(config, logger);
 };
-=======
-let publisher: PublisherBase;
-
-beforeEach(async () => {
-  loggerInfoSpy.mockClear();
-  loggerErrorSpy.mockClear();
-  mockFs.restore();
-  publisher = createPublisherMock('bucketName');
-});
->>>>>>> 0c58dd73
 
 describe('GoogleGCSPublish', () => {
   const entity = {
@@ -147,16 +127,10 @@
     });
 
     it('should reject incorrect config', async () => {
-<<<<<<< HEAD
       const publisher = createPublisherFromConfig({
         bucketName: 'bad_bucket_name',
       });
       expect(await publisher.getReadiness()).toEqual({
-=======
-      const errorPublisher = createPublisherMock('errorBucket');
-
-      expect(await errorPublisher.getReadiness()).toEqual({
->>>>>>> 0c58dd73
         isAvailable: false,
       });
     });
@@ -168,20 +142,11 @@
       expect(await publisher.publish({ entity, directory })).toBeUndefined();
     });
 
-<<<<<<< HEAD
     it('should publish a directory as well when legacy casing is used', async () => {
       const publisher = createPublisherFromConfig({
         legacyUseCaseSensitiveTripletPaths: true,
       });
       expect(await publisher.publish({ entity, directory })).toBeUndefined();
-=======
-      expect(
-        await publisher.publish({
-          entity,
-          directory: entityRootDir,
-        }),
-      ).toBeUndefined();
->>>>>>> 0c58dd73
     });
 
     it('should fail to publish a directory', async () => {
@@ -211,31 +176,24 @@
       await expect(fails).rejects.toMatchObject({
         message: expect.stringContaining(wrongPathToGeneratedDirectory),
       });
-<<<<<<< HEAD
-=======
     });
 
     it('should delete stale files after upload', async () => {
-      const entity = createMockEntity();
-      const directory = getEntityRootDir(entity);
       const bucketName = 'delete_stale_files_success';
-      publisher = createPublisherMock(bucketName);
-      await publisher.publish({ entity, directory });
-      expect(loggerInfoSpy).toHaveBeenLastCalledWith(
+      const publisher = createPublisherFromConfig({ bucketName });
+      await publisher.publish({ entity, directory });
+      expect(logger.info).toHaveBeenLastCalledWith(
         `Successfully deleted stale files for Entity ${entity.metadata.name}. Total number of files: 1`,
       );
     });
 
     it('should log error when the stale files deletion fails', async () => {
-      const entity = createMockEntity();
-      const directory = getEntityRootDir(entity);
       const bucketName = 'delete_stale_files_error';
-      publisher = createPublisherMock(bucketName);
-      await publisher.publish({ entity, directory });
-      expect(loggerErrorSpy).toHaveBeenLastCalledWith(
+      const publisher = createPublisherFromConfig({ bucketName });
+      await publisher.publish({ entity, directory });
+      expect(logger.error).toHaveBeenLastCalledWith(
         'Unable to delete file(s) from Google Cloud Storage. Error: Message',
       );
->>>>>>> 0c58dd73
     });
   });
 
